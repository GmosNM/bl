--- conflicted
+++ resolved
@@ -12,17 +12,11 @@
 Add support of Tracy profiler.
 Add function call default argument values.
 Add #call_location hash directive.
-<<<<<<< HEAD
-Fix invalid type ID generation for incomplete structure types.
-Fix naming of array types in type info.
-Fix number serialization in print.
-=======
 Add default argument type inferring.
 Fix invalid type ID generation for incomplete structure types.
 Fix naming of array types in type info.
 Fix number serialization in print.
 Fix invalid insertion of empty vargs.
->>>>>>> 70b23789
 
 0.6.0 - BETA
 ---------------------------------------------------------------------------------------
@@ -38,8 +32,4 @@
 Add union data type.
 Add support of Windows terminal color output.
 Add testing formatters for printing float values.
-<<<<<<< HEAD
 Add support of MSVC CoveView and PDB debug database generation via LLVM API.
-=======
-Add support of MSVC CoveView and PDB debug database generation via LLVM API.
->>>>>>> 70b23789

/* playground */
main :: fn () s32 {
<<<<<<< HEAD
    foo(10, 20, 30);
    return 0; 
} 

foo :: fn (args: ...s32) {
    assert(args.len == 3);
    bar(args);
}

bar :: fn (args: ...s32) {
    assert(args.len == 3);
}
=======
    add(10, 30);
    add(1.4f, 0.4f);
    return 0;
}

s32_add :: fn (i: s32, j: s32) s32 {
    return i + j;
}

f32_add :: fn (i: f32, j: f32) f32 {
    return i + j;
}

add :: fn {
    s32_add;
    f32_add;
}

/*

    - group must match in argument count
    - group must have/haven't return value
    
    match
    - based on rating value
    - same arg type +2
    - can implicit cast arg +1

    AST  - AST_EXPR_LIT_FN_GROUP
    Type - TypeFnGroup

   */
>>>>>>> 70b23789
<|MERGE_RESOLUTION|>--- conflicted
+++ resolved
@@ -1,19 +1,6 @@
 /* playground */
+
 main :: fn () s32 {
-<<<<<<< HEAD
-    foo(10, 20, 30);
-    return 0; 
-} 
-
-foo :: fn (args: ...s32) {
-    assert(args.len == 3);
-    bar(args);
-}
-
-bar :: fn (args: ...s32) {
-    assert(args.len == 3);
-}
-=======
     add(10, 30);
     add(1.4f, 0.4f);
     return 0;
@@ -45,5 +32,4 @@
     AST  - AST_EXPR_LIT_FN_GROUP
     Type - TypeFnGroup
 
-   */
->>>>>>> 70b23789
+   */
--- conflicted
+++ resolved
@@ -461,8 +461,7 @@
                                           Scope *               scope,
                                           TSmallArray_InstrPtr *members,
                                           bool                  is_packed,
-                                          bool                  is_union,
-                                          bool                  is_tuple);
+                                          bool                  is_union);
 
 static MirInstr *append_instr_type_enum(Context *             cnt,
                                         Ast *                 node,
@@ -674,7 +673,7 @@
 // out_type when analyze passed without problems. When analyze does not pass postpone is returned
 // and out_type stay unchanged.
 static AnalyzeResult
-analyze_resolve_type(Context *cnt, MirInstr *resolver_call, MirType **out_type);
+                     analyze_resolve_type(Context *cnt, MirInstr *resolver_call, MirType **out_type);
 static AnalyzeResult analyze_instr_compound(Context *cnt, MirInstrCompound *cmp);
 static AnalyzeResult analyze_instr_set_initializer(Context *cnt, MirInstrSetInitializer *si);
 static AnalyzeResult analyze_instr_phi(Context *cnt, MirInstrPhi *phi);
@@ -2925,8 +2924,7 @@
                                    Scope *               scope,
                                    TSmallArray_InstrPtr *members,
                                    bool                  is_packed,
-                                   bool                  is_union,
-                                   bool                  is_tuple)
+                                   bool                  is_union)
 {
     MirInstrTypeStruct *tmp     = create_instr(cnt, MIR_INSTR_TYPE_STRUCT, node);
     tmp->base.value.type        = cnt->builtin_types->t_type;
@@ -2936,7 +2934,6 @@
     tmp->scope                  = scope;
     tmp->is_packed              = is_packed;
     tmp->is_union               = is_union;
-    tmp->is_tuple               = is_tuple;
     tmp->id                     = id;
     tmp->fwd_decl               = fwd_decl;
 
@@ -8534,8 +8531,12 @@
 
 MirInstr *ast_expr_member(Context *cnt, Ast *member)
 {
-    Ast *     ast_next = member->data.expr_member.next;
-    MirInstr *target   = ast(cnt, ast_next);
+    Ast *ast_next = member->data.expr_member.next;
+    // BL_ASSERT(ast_next);
+
+    MirInstr *target = ast(cnt, ast_next);
+    // BL_ASSERT(target);
+
     return append_instr_member_ptr(
         cnt, member, target, member->data.expr_member.ident, NULL, MIR_BUILTIN_ID_NONE);
 }
@@ -8992,22 +8993,12 @@
 
 MirInstr *ast_decl_member(Context *cnt, Ast *arg)
 {
-<<<<<<< HEAD
-    // TODO:
-    // Take a look at anonymous structures and related RTTI + tag information.
-    Ast *ast_type = arg->data.decl.type;
-    Ast *ast_name = arg->data.decl.name;
-    Ast *ast_tags = arg->data.decl.tags;
-
-    TSmallArray_InstrPtr *tags = NULL;
-=======
     Ast *                 ast_type = arg->data.decl.type;
     Ast *                 ast_name = arg->data.decl.name;
     Ast *                 ast_tags = arg->data.decl.tags;
     TSmallArray_InstrPtr *tags     = NULL;
     BL_ASSERT(ast_name);
     BL_ASSERT(ast_type);
->>>>>>> 11e002b7
 
     // has member user defined tags?
     if (ast_tags) {
@@ -9024,17 +9015,7 @@
             tsa_push_InstrPtr(tags, value);
         }
     }
-<<<<<<< HEAD
-
-    // type
-    BL_ASSERT(ast_type && "Missing struct member type!");
     MirInstr *result = ast(cnt, ast_type);
-
-    // name
-    BL_ASSERT(ast_name && "Missing struct member name!");
-=======
-    MirInstr *result = ast(cnt, ast_type);
->>>>>>> 11e002b7
     BL_ASSERT(ast_name->kind == AST_IDENT);
     result = append_instr_decl_member(cnt, ast_name, result, tags);
     register_symbol(cnt, ast_name, &ast_name->data.ident.id, ast_name->owner_scope, false);
@@ -9218,10 +9199,6 @@
     cnt->ast.current_fwd_struct_decl = NULL;
 
     TSmallArray_AstPtr *ast_members = type_struct->data.type_strct.members;
-<<<<<<< HEAD
-    const bool          is_tuple    = type_struct->data.type_strct.is_tuple;
-=======
->>>>>>> 11e002b7
     const bool          is_union    = type_struct->data.type_strct.is_union;
     BL_ASSERT(ast_members);
     Ast *       ast_base_type = type_struct->data.type_strct.base_type;
@@ -9263,7 +9240,7 @@
     }
 
     return append_instr_type_struct(
-        cnt, type_struct, id, fwd_decl, scope, members, false, is_union, is_tuple);
+        cnt, type_struct, id, fwd_decl, scope, members, false, is_union);
 }
 
 MirInstr *ast_create_global_initializer(Context *cnt, Ast *ast_value, MirInstr *decl_var)
@@ -9420,8 +9397,10 @@
         return ast_expr_compound(cnt, node);
     case AST_EXPR_TYPE_INFO:
         return ast_expr_type_info(cnt, node);
+
     case AST_EXPR_TEST_CASES:
         return ast_expr_test_cases(cnt, node);
+
     case AST_CALL_LOC:
         return ast_call_loc(cnt, node);
 

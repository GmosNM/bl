//************************************************************************************************
// blc
//
// File:   assembly.h
// Author: Martin Dorazil
// Date:   02/03/2018
//
// Copyright 2018 Martin Dorazil
//
// Permission is hereby granted, free of charge, to any person obtaining a copy
// of this software and associated documentation files (the "Software"), to deal
// in the Software without restriction, including without limitation the rights
// to use, copy, modify, merge, publish, distribute, sublicense, and/or sell
// copies of the Software, and to permit persons to whom the Software is
// furnished to do so, subject to the following conditions:
//
// The above copyright notice and this permission notice shall be included in
// all copies or substantial portions of the Software.
//
// THE SOFTWARE IS PROVIDED "AS IS", WITHOUT WARRANTY OF ANY KIND, EXPRESS OR
// IMPLIED, INCLUDING BUT NOT LIMITED TO THE WARRANTIES OF MERCHANTABILITY,
// FITNESS FOR A PARTICULAR PURPOSE AND NONINFRINGEMENT. IN NO EVENT SHALL THE
// AUTHORS OR COPYRIGHT HOLDERS BE LIABLE FOR ANY CLAIM, DAMAGES OR OTHER
// LIABILITY, WHETHER IN AN ACTION OF CONTRACT, TORT OR OTHERWISE, ARISING FROM,
// OUT OF OR IN CONNECTION WITH THE SOFTWARE OR THE USE OR OTHER DEALINGS IN THE
// SOFTWARE.
//************************************************************************************************

#ifndef BL_ASSEMBLY_BL
#define BL_ASSEMBLY_BL

#include "arena.h"
#include "mir.h"
#include "scope.h"
#include "unit.h"
#include <dyncall.h>
#include <dynload.h>

struct MirModule;
struct Builder;

typedef enum BuildMode {
	BUILD_MODE_DEBUG         = 1, /* Standard debug mode. Opt: NONE */
	BUILD_MODE_RELEASE_FAST  = 2, /* Standard release mode. Opt: Aggresive */
	BUILD_MODE_RELEASE_SMALL = 3, /* Standard release mode. Opt: Default */

	BUILD_MODE_BUILD = 4, /* Build pipeline entry mode. */
} BuildMode;

typedef enum BuildDIKind {
	BUILD_DI_DWARF    = 1, /* Emit DWARF debug information in LLVM IR. */
	BUILD_DI_CODEVIEW = 2, /* Emit MS CodeView debug info (PDB file). */
} BuildDIKind;

typedef struct AssemblyOptions {
	BuildMode   build_mode;
	BuildDIKind build_di_kind;
	TString     custom_linker_opt;
	TString     out_dir; /* Build output directory */
	TArray      lib_paths;
	TArray      libs;
	bool        run_tests;
} AssemblyOptions;

typedef struct Assembly {
	AssemblyOptions options;

	struct {
		ScopeArenas scope;
		MirArenas   mir;
		Arena       ast;
		Arena       array;       /* used for all TArrays */
		Arena       small_array; /* used for all SmallArrays */
	} arenas;

	struct {
		TArray global_instrs; /* All global instructions. */

		/* Map type ids to RTTI variables. */
		THashTable                 RTTI_table;
	} MIR;

	struct {
		LLVMModuleRef        module; /* LLVM Module. */
		LLVMContextRef       cnt;    /* LLVM Context. */
		LLVMTargetDataRef    TD;     /* LLVM Target data. */
		LLVMTargetMachineRef TM;     /* LLVM Machine. */
		char *               triple; /* LLVM triple. */
	} llvm;

	/* DynCall/Lib data used for external method execution in compile time */
	DCCallVM *dc_vm;
	VM        vm;

	TArray     units;       /* array of all units in assembly */
	THashTable unit_cache;  /* cache for loading only unique units */
	char *     name;        /* assembly name */
	Scope *    gscope;      /* global scope of the assembly */
	MirFn *    build_entry; /* Set for build assembly. */

	struct {
		TArray  cases;    /* Optionally contains list of test case functions. */
		MirVar *meta_var; /* Optional variable containing runtime test case information. */
	} testing;

	/* Builtins */
	struct BuiltinTypes {
#define GEN_BUILTIN_TYPES
#include "assembly.inc"
#undef GEN_BUILTIN_TYPES
		bool is_rtti_ready;
		bool is_any_ready;
		bool is_test_cases_ready;
	} builtin_types;
} Assembly;

typedef struct NativeLib {
	u32           hash;
	DLLib *       handle;
	struct Token *linked_from;
	char *        user_name;
	char *        filename;
	char *        filepath;
	char *        dir;
	bool          is_internal;
} NativeLib;

<<<<<<< HEAD
Assembly *assembly_new(const char *name);

void assembly_delete(Assembly *assembly);

AssemblyOptions assembly_get_default_options(void);

void assembly_add_unit(Assembly *assembly, Unit *unit);

void assembly_add_lib_path(Assembly *assembly, const char *path);

void assembly_add_native_lib(Assembly *assembly, const char *lib_name, struct Token *link_token);

bool assembly_add_unit_unique(Assembly *assembly, Unit *unit);

DCpointer assembly_find_extern(Assembly *assembly, const char *symbol);

void assembly_apply_options(Assembly *assembly);

void assembly_set_output_dir(Assembly *assembly, const char *dir);
=======
Assembly *      assembly_new(const char *name);
void            assembly_delete(Assembly *assembly);
AssemblyOptions assembly_get_default_options(void);
void            assembly_add_unit(Assembly *assembly, Unit *unit);
void            assembly_add_lib_path(Assembly *assembly, const char *path);
void assembly_add_native_lib(Assembly *assembly, const char *lib_name, struct Token *link_token);
bool assembly_add_unit_unique(Assembly *assembly, Unit *unit);
DCpointer assembly_find_extern(Assembly *assembly, const char *symbol);
void      assembly_apply_options(Assembly *assembly);
void      assembly_set_output_dir(Assembly *assembly, const char *dir);
>>>>>>> 70b23789

static INLINE bool assembly_has_rtti(Assembly *assembly, u64 type_id)
{
	return thtbl_has_key(&assembly->MIR.RTTI_table, type_id);
}

static INLINE MirVar *assembly_get_rtti(Assembly *assembly, u64 type_id)
{
	return thtbl_at(MirVar *, &assembly->MIR.RTTI_table, type_id);
}

static INLINE void assembly_add_rtti(Assembly *assembly, u64 type_id, MirVar *rtti_var)
{
	thtbl_insert(&assembly->MIR.RTTI_table, type_id, rtti_var);
}

static INLINE const char *build_mode_to_str(BuildMode mode)
{
	switch (mode) {
	case BUILD_MODE_DEBUG:
		return "DEBUG";
	case BUILD_MODE_RELEASE_FAST:
		return "RELEASE-FAST";
	case BUILD_MODE_RELEASE_SMALL:
		return "RELEASE-SMALL";
	case BUILD_MODE_BUILD:
		return "BUILD";
	}

	BL_ABORT("Invalid build mode");
}

static INLINE s32 get_opt_level_for_build_mode(BuildMode mode)
{
	switch (mode) {
	case BUILD_MODE_DEBUG:
		return 0;

	case BUILD_MODE_BUILD:
	case BUILD_MODE_RELEASE_FAST:
		return 3;

	case BUILD_MODE_RELEASE_SMALL:
		return 2;
	}

	BL_ABORT("Invalid build mode");
}

#endif<|MERGE_RESOLUTION|>--- conflicted
+++ resolved
@@ -125,27 +125,6 @@
 	bool          is_internal;
 } NativeLib;
 
-<<<<<<< HEAD
-Assembly *assembly_new(const char *name);
-
-void assembly_delete(Assembly *assembly);
-
-AssemblyOptions assembly_get_default_options(void);
-
-void assembly_add_unit(Assembly *assembly, Unit *unit);
-
-void assembly_add_lib_path(Assembly *assembly, const char *path);
-
-void assembly_add_native_lib(Assembly *assembly, const char *lib_name, struct Token *link_token);
-
-bool assembly_add_unit_unique(Assembly *assembly, Unit *unit);
-
-DCpointer assembly_find_extern(Assembly *assembly, const char *symbol);
-
-void assembly_apply_options(Assembly *assembly);
-
-void assembly_set_output_dir(Assembly *assembly, const char *dir);
-=======
 Assembly *      assembly_new(const char *name);
 void            assembly_delete(Assembly *assembly);
 AssemblyOptions assembly_get_default_options(void);
@@ -156,7 +135,6 @@
 DCpointer assembly_find_extern(Assembly *assembly, const char *symbol);
 void      assembly_apply_options(Assembly *assembly);
 void      assembly_set_output_dir(Assembly *assembly, const char *dir);
->>>>>>> 70b23789
 
 static INLINE bool assembly_has_rtti(Assembly *assembly, u64 type_id)
 {

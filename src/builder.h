//************************************************************************************************
// bl
//
// File:   builder.h
// Author: Martin Dorazil
// Date:   02/03/2018
//
// Copyright 2018 Martin Dorazil
//
// Permission is hereby granted, free of charge, to any person obtaining a copy
// of this software and associated documentation files (the "Software"), to deal
// in the Software without restriction, including without limitation the rights
// to use, copy, modify, merge, publish, distribute, sublicense, and/or sell
// copies of the Software, and to permit persons to whom the Software is
// furnished to do so, subject to the following conditions:
//
// The above copyright notice and this permission notice shall be included in
// all copies or substantial portions of the Software.
//
// THE SOFTWARE IS PROVIDED "AS IS", WITHOUT WARRANTY OF ANY KIND, EXPRESS OR
// IMPLIED, INCLUDING BUT NOT LIMITED TO THE WARRANTIES OF MERCHANTABILITY,
// FITNESS FOR A PARTICULAR PURPOSE AND NONINFRINGEMENT. IN NO EVENT SHALL THE
// AUTHORS OR COPYRIGHT HOLDERS BE LIABLE FOR ANY CLAIM, DAMAGES OR OTHER
// LIABILITY, WHETHER IN AN ACTION OF CONTRACT, TORT OR OTHERWISE, ARISING FROM,
// OUT OF OR IN CONNECTION WITH THE SOFTWARE OR THE USE OR OTHER DEALINGS IN THE
// SOFTWARE.
//************************************************************************************************

#ifndef BL_BUILDER_H
#define BL_BUILDER_H

#include "assembly.h"
#include "conf_data.h"
#include "error.h"
#include "mir.h"

#define COMPILE_OK 0
#define COMPILE_FAIL 1

typedef struct BuilderOptions {
	BuildMode   build_mode;
	BuildDIKind build_di_kind;
	bool        print_help;
	bool        print_tokens;
	bool        print_ast;
	bool        run;
	bool        run_tests;
	bool        run_configure;
	bool        no_bin;
	bool        no_warn;
	bool        no_api;
	bool        no_llvm;
	bool        no_analyze;
	bool        emit_llvm;
	bool        emit_mir;
	bool        load_from_file;
	bool        syntax_only;
	bool        verbose;
	bool        reg_split;
	bool        use_pipeline;
	bool        no_color;
	bool        no_vcvars;
} BuilderOptions;

typedef enum {
	BUILDER_MSG_ASSEMBLY_BEGIN,
	BUILDER_MSG_ASSEMBLY_END,
	BUILDER_MSG_ASSEMBLY_FAILED,
	BUILDER_MSG_VAR,
	BUILDER_MSG_FN,
} BuilderMessageKind;

typedef struct BuilderMessage {
	BuilderMessageKind kind;
	union {
		MirVar *var;
		MirFn * fn;
	} data;
} BuilderMessage;

typedef void (*BuilderMessageHandler)(const Assembly *, const BuilderMessage *);
TSMALL_ARRAY_TYPE(MessageHandler, BuilderMessageHandler, 8);

typedef struct Builder {
<<<<<<< HEAD
	BuilderOptions options;
	Arena          str_cache;
	s32            total_lines;
	s32            errorc;
	s32            test_failc;
	ConfData *     conf;
=======
	BuilderOptions             options;
	TSmallArray_MessageHandler message_handlers;
	Arena                      str_cache;
	s32                        total_lines;
	s32                        errorc;
	s32                        test_failc;
	ConfData *                 conf;
>>>>>>> 70b23789

	TArray assembly_queue;
} Builder;

/* Builder global instance */
extern Builder builder;

typedef enum {
	BUILDER_MSG_ERROR,
	BUILDER_MSG_WARNING,
	BUILDER_MSG_NOTE,
	BUILDER_MSG_LOG,
} BuilderMsgType;

typedef enum {
	BUILDER_CUR_AFTER,
	BUILDER_CUR_WORD,
	BUILDER_CUR_BEFORE,
	BUILDER_CUR_NONE
} BuilderCurPos;

struct Location;

void builder_init(void);
<<<<<<< HEAD

void builder_terminate(void);

s32 builder_parse_options(s32 argc, char *argv[]);

int builder_load_conf_file(const char *filepath);

void builder_add_assembly(Assembly *assembly);

s32 builder_compile_all(void);

s32 builder_compile(Assembly *assembly);

=======
void builder_terminate(void);
s32  builder_parse_options(s32 argc, char *argv[]);
int  builder_load_conf_file(const char *filepath);
void builder_add_assembly(Assembly *assembly);
s32  builder_compile_all(void);
s32  builder_compile(Assembly *assembly);
void builder_invoke_message(const Assembly *assembly, const BuilderMessage *msg);
>>>>>>> 70b23789
#define builder_log(format, ...)                                                                   \
	builder_msg(BUILDER_MSG_LOG, -1, NULL, BUILDER_CUR_NONE, format, ##__VA_ARGS__)
#define builder_note(format, ...)                                                                  \
	builder_msg(BUILDER_MSG_NOTE, -1, NULL, BUILDER_CUR_NONE, format, ##__VA_ARGS__)
#define builder_warning(format, ...)                                                               \
	builder_msg(BUILDER_MSG_WARNING, -1, NULL, BUILDER_CUR_NONE, format, ##__VA_ARGS__)
#define builder_error(format, ...)                                                                 \
	builder_msg(BUILDER_MSG_ERROR, -1, NULL, BUILDER_CUR_NONE, format, ##__VA_ARGS__)

void builder_msg(BuilderMsgType   type,
                 s32              code,
                 struct Location *src,
                 BuilderCurPos    pos,
                 const char *     format,
                 ...);

TString *builder_create_cached_str(void);

#endif<|MERGE_RESOLUTION|>--- conflicted
+++ resolved
@@ -82,14 +82,6 @@
 TSMALL_ARRAY_TYPE(MessageHandler, BuilderMessageHandler, 8);
 
 typedef struct Builder {
-<<<<<<< HEAD
-	BuilderOptions options;
-	Arena          str_cache;
-	s32            total_lines;
-	s32            errorc;
-	s32            test_failc;
-	ConfData *     conf;
-=======
 	BuilderOptions             options;
 	TSmallArray_MessageHandler message_handlers;
 	Arena                      str_cache;
@@ -97,7 +89,6 @@
 	s32                        errorc;
 	s32                        test_failc;
 	ConfData *                 conf;
->>>>>>> 70b23789
 
 	TArray assembly_queue;
 } Builder;
@@ -122,21 +113,6 @@
 struct Location;
 
 void builder_init(void);
-<<<<<<< HEAD
-
-void builder_terminate(void);
-
-s32 builder_parse_options(s32 argc, char *argv[]);
-
-int builder_load_conf_file(const char *filepath);
-
-void builder_add_assembly(Assembly *assembly);
-
-s32 builder_compile_all(void);
-
-s32 builder_compile(Assembly *assembly);
-
-=======
 void builder_terminate(void);
 s32  builder_parse_options(s32 argc, char *argv[]);
 int  builder_load_conf_file(const char *filepath);
@@ -144,7 +120,6 @@
 s32  builder_compile_all(void);
 s32  builder_compile(Assembly *assembly);
 void builder_invoke_message(const Assembly *assembly, const BuilderMessage *msg);
->>>>>>> 70b23789
 #define builder_log(format, ...)                                                                   \
 	builder_msg(BUILDER_MSG_LOG, -1, NULL, BUILDER_CUR_NONE, format, ##__VA_ARGS__)
 #define builder_note(format, ...)                                                                  \

//************************************************************************************************
// bl
//
// File:   parser.c
// Author: Martin Dorazil
// Date:   3/15/18
//
// Copyright 2018 Martin Dorazil
//
// Permission is hereby granted, free of charge, to any person obtaining a copy
// of this software and associated documentation files (the "Software"), to deal
// in the Software without restriction, including without limitation the rights
// to use, copy, modify, merge, publish, distribute, sublicense, and/or sell
// copies of the Software, and to permit persons to whom the Software is
// furnished to do so, subject to the following conditions:
//
// The above copyright notice and this permission notice shall be included in
// all copies or substantial portions of the Software.
//
// THE SOFTWARE IS PROVIDED "AS IS", WITHOUT WARRANTY OF ANY KIND, EXPRESS OR
// IMPLIED, INCLUDING BUT NOT LIMITED TO THE WARRANTIES OF MERCHANTABILITY,
// FITNESS FOR A PARTICULAR PURPOSE AND NONINFRINGEMENT. IN NO EVENT SHALL THE
// AUTHORS OR COPYRIGHT HOLDERS BE LIABLE FOR ANY CLAIM, DAMAGES OR OTHER
// LIABILITY, WHETHER IN AN ACTION OF CONTRACT, TORT OR OTHERWISE, ARISING FROM,
// OUT OF OR IN CONNECTION WITH THE SOFTWARE OR THE USE OR OTHER DEALINGS IN THE
// SOFTWARE.
//************************************************************************************************

#include "common.h"
#include "stages.h"
#include <setjmp.h>

TSMALL_ARRAY_TYPE(AstPtr64, Ast *, 64);
TSMALL_ARRAY_TYPE(ScopePtr64, Scope *, 64);

#define EXPECTED_PRIVATE_SCOPE_COUNT 256

#define PARSE_ERROR(kind, tok, pos, format, ...)                                                   \
	{                                                                                          \
		builder_msg(                                                                       \
		    BUILDER_MSG_ERROR, (kind), &(tok)->location, (pos), (format), ##__VA_ARGS__);  \
	}

#define PARSE_WARNING(tok, pos, format, ...)                                                       \
	{                                                                                          \
		builder_msg(                                                                       \
		    BUILDER_MSG_WARNING, 0, &(tok)->location, (pos), (format), ##__VA_ARGS__);     \
	}

#define PARSE_NOTE(tok, pos, format, ...)                                                          \
	{                                                                                          \
		builder_msg(                                                                       \
		    BUILDER_MSG_NOTE, 0, &(tok)->location, (pos), (format), ##__VA_ARGS__);        \
	}

/* swap current compound with _cmp and create temporary variable with previous one */

#define SCOPE_PUSH(_cnt, _scope) tsa_push_ScopePtr64(&(_cnt)->_scope_stack, (_scope))
#define SCOPE_POP(_cnt) tsa_pop_ScopePtr64(&(_cnt)->_scope_stack)
#define SCOPE_GET(_cnt) tsa_last_ScopePtr64(&(_cnt)->_scope_stack)
#define SCOPE_SET(_cnt, _scope)                                                                    \
	((_cnt)->_scope_stack.data[(_cnt)->_scope_stack.size - 1]) = (_scope)

#define DECL_PUSH(_cnt, _decl) tsa_push_AstPtr64(&(_cnt)->_decl_stack, (_decl))
#define DECL_POP(_cnt) tsa_pop_AstPtr64(&(_cnt)->_decl_stack)
#define DECL_GET(_cnt) ((_cnt)->_decl_stack.size ? tsa_last_AstPtr64(&(_cnt)->_decl_stack) : NULL)

typedef enum {
	HD_NONE        = 1 << 0,
	HD_LOAD        = 1 << 1,
	HD_LINK        = 1 << 2,
	HD_CALL_LOC    = 1 << 3,
	HD_EXTERN      = 1 << 4,
	HD_COMPILER    = 1 << 5,
	HD_PRIVATE     = 1 << 6,
	HD_INLINE      = 1 << 7,
	HD_NO_INLINE   = 1 << 8,
	HD_FILE        = 1 << 9,
	HD_LINE        = 1 << 10,
	HD_BASE        = 1 << 11,
	HD_ENTRY       = 1 << 12,
	HD_BUILD_ENTRY = 1 << 13,
	HD_TAGS        = 1 << 14,
	HD_NO_INIT     = 1 << 16,
	HD_INTRINSIC   = 1 << 17,
	HD_TEST_FN     = 1 << 18,
} HashDirective;

typedef struct {
	TSmallArray_AstPtr64   _decl_stack;
	TSmallArray_ScopePtr64 _scope_stack;
	Assembly *             assembly;
	Unit *                 unit;
	Arena *                ast_arena;
	ScopeArenas *          scope_arenas;
	Tokens *               tokens;

	/* tmps */
	bool   inside_loop;
	Scope *current_private_scope;
} Context;

/* helpers */
/* fw decls */
static BinopKind sym_to_binop_kind(Sym sm);
static UnopKind  sym_to_unop_kind(Sym sm);
static void      parse_ublock_content(Context *cnt, Ast *ublock);
static Ast *     parse_hash_directive(Context *cnt, s32 expected_mask, HashDirective *satisfied);
static Ast *     parse_unrecheable(Context *cnt);
static Ast *     parse_ident(Context *cnt);
static Ast *     parse_block(Context *cnt, bool create_scope);
static Ast *     parse_decl(Context *cnt);
static Ast *     parse_decl_member(Context *cnt, bool type_only);
static Ast *     parse_decl_arg(Context *cnt, bool rq_named);
static Ast *     parse_decl_variant(Context *cnt, Ast *prev);
static Ast *     parse_type(Context *cnt);
static Ast *     parse_type_ref(Context *cnt);
static Ast *     parse_type_arr(Context *cnt);
static Ast *     parse_type_slice(Context *cnt);
static Ast *     parse_type_dynarr(Context *cnt);
static Ast *     parse_type_fn(Context *cnt, bool rq_named_args);
static Ast *     parse_type_struct(Context *cnt);
static Ast *     parse_type_enum(Context *cnt);
static Ast *     parse_type_ptr(Context *cnt);
static Ast *     parse_type_vargs(Context *cnt);
static Ast *     parse_stmt_return(Context *cnt);
static Ast *     parse_stmt_if(Context *cnt);
static Ast *     parse_stmt_loop(Context *cnt);
static Ast *     parse_stmt_break(Context *cnt);
static Ast *     parse_stmt_continue(Context *cnt);
static Ast *     parse_stmt_defer(Context *cnt);
static Ast *     parse_stmt_switch(Context *cnt);
static Ast *     parse_stmt_case(Context *cnt);

/* EXPRESSIONS */
static Ast *       parse_expr(Context *cnt);
static Ast *       _parse_expr(Context *cnt, s32 p);
static Ast *       parse_expr_atom(Context *cnt);
static Ast *       parse_expr_primary(Context *cnt);
static Ast *       parse_expr_unary(Context *cnt);
static Ast *       parse_expr_binary(Context *cnt, Ast *lhs, Ast *rhs, Token *op);
static Ast *       parse_expr_addrof(Context *cnt);
static Ast *       parse_expr_deref(Context *cnt);
static Ast *       parse_expr_type(Context *cnt);
static Ast *       parse_expr_ref(Context *cnt);
static Ast *       parse_expr_nested(Context *cnt);
static Ast *       parse_expr_null(Context *cnt);
static Ast *       parse_expr_cast(Context *cnt);
static Ast *       parse_expr_cast_auto(Context *cnt);
static Ast *       parse_expr_lit(Context *cnt);
static Ast *       parse_expr_lit_fn(Context *cnt);
<<<<<<< HEAD
=======
static Ast *       parse_expr_lit_fn_group(Context *cnt);
>>>>>>> 70b23789
static Ast *       parse_expr_sizeof(Context *cnt);
static Ast *       parse_expr_type_info(Context *cnt);
static Ast *       parse_expr_test_cases(Context *cnt);
static Ast *       parse_expr_alignof(Context *cnt);
static INLINE bool parse_semicolon(Context *cnt);
static INLINE bool parse_semicolon_rq(Context *cnt);
static INLINE bool hash_directive_to_flags(HashDirective hd, u32 *out_flags);
static Ast *       parse_expr_member(Context *cnt, Ast *prev);
static Ast *       parse_expr_call(Context *cnt, Ast *prev);
static Ast *       parse_expr_elem(Context *cnt, Ast *prev);
static Ast *       parse_expr_compound(Context *cnt);

// impl

static INLINE bool rq_semicolon_after_decl_entity(Ast *node)
{
	BL_ASSERT(node);
<<<<<<< HEAD

	return node->kind != AST_EXPR_LIT_FN && node->kind != AST_EXPR_TYPE;
=======
	switch (node->kind) {
	case AST_EXPR_LIT_FN:
	case AST_EXPR_LIT_FN_GROUP:
	case AST_EXPR_TYPE:
		return false;
	default:
		return true;
	}
>>>>>>> 70b23789
}

BinopKind sym_to_binop_kind(Sym sm)
{
	switch (sm) {
	case SYM_ASSIGN:
		return BINOP_ASSIGN;
	case SYM_PLUS_ASSIGN:
		return BINOP_ADD_ASSIGN;
	case SYM_MINUS_ASSIGN:
		return BINOP_SUB_ASSIGN;
	case SYM_ASTERISK_ASSIGN:
		return BINOP_MUL_ASSIGN;
	case SYM_SLASH_ASSIGN:
		return BINOP_DIV_ASSIGN;
	case SYM_PERCENT_ASSIGN:
		return BINOP_MOD_ASSIGN;
	case SYM_PLUS:
		return BINOP_ADD;
	case SYM_MINUS:
		return BINOP_SUB;
	case SYM_ASTERISK:
		return BINOP_MUL;
	case SYM_SLASH:
		return BINOP_DIV;
	case SYM_PERCENT:
		return BINOP_MOD;
	case SYM_EQ:
		return BINOP_EQ;
	case SYM_NEQ:
		return BINOP_NEQ;
	case SYM_GREATER:
		return BINOP_GREATER;
	case SYM_LESS:
		return BINOP_LESS;
	case SYM_GREATER_EQ:
		return BINOP_GREATER_EQ;
	case SYM_LESS_EQ:
		return BINOP_LESS_EQ;
	case SYM_LOGIC_AND:
		return BINOP_LOGIC_AND;
	case SYM_LOGIC_OR:
		return BINOP_LOGIC_OR;
	case SYM_AND:
		return BINOP_AND;
	case SYM_OR:
		return BINOP_OR;
	case SYM_SHR:
		return BINOP_SHR;
	case SYM_SHL:
		return BINOP_SHL;
	default:
		BL_ABORT("unknown binop operation!!!");
	}
}

UnopKind sym_to_unop_kind(Sym sm)
{
	switch (sm) {
	case SYM_MINUS:
		return UNOP_NEG;
	case SYM_PLUS:
		return UNOP_POS;
	case SYM_NOT:
		return UNOP_NOT;
	case SYM_BIT_NOT:
		return UNOP_BIT_NOT;
	default:
		BL_ABORT("unknown unop operation!!!");
	}
}

Ast *parse_expr_ref(Context *cnt)
{
	Token *tok   = tokens_peek(cnt->tokens);
	Ast *  ident = parse_ident(cnt);
	if (!ident) return NULL;

	Ast *ref = ast_create_node(cnt->ast_arena, AST_EXPR_REF, tok, SCOPE_GET(cnt));
	ref->data.expr_ref.ident = ident;
	return ref;
}

/*
 * Try to parse hash directive. List of enabled directives can be set by 'expected_mask',
 * 'satisfied' is optional output set to parsed directive id if there is one.
 */
Ast *parse_hash_directive(Context *cnt, s32 expected_mask, HashDirective *satisfied)
{
#define set_satisfied(_hd)                                                                         \
	{                                                                                          \
		if (satisfied) *satisfied = _hd;                                                   \
	}

	set_satisfied(HD_NONE);

	Token *tok_hash = tokens_consume_if(cnt->tokens, SYM_HASH);
	if (!tok_hash) return NULL;

	Token *tok_directive = tokens_consume(cnt->tokens);
	if (tok_directive->sym != SYM_IDENT) goto INVALID;

	const char *directive = tok_directive->value.str;
	BL_ASSERT(directive);

	if (strcmp(directive, "load") == 0) {
		/* load <string> */
		set_satisfied(HD_LOAD);
		if (IS_NOT_FLAG(expected_mask, HD_LOAD)) {
			PARSE_ERROR(ERR_UNEXPECTED_DIRECTIVE,
			            tok_directive,
			            BUILDER_CUR_WORD,
			            "Unexpected directive. Load can be used only in global scope.");
			return ast_create_node(
			    cnt->ast_arena, AST_BAD, tok_directive, SCOPE_GET(cnt));
		}

		Token *tok_path = tokens_consume(cnt->tokens);
		if (!token_is(tok_path, SYM_STRING)) {
			PARSE_ERROR(ERR_INVALID_DIRECTIVE,
			            tok_path,
			            BUILDER_CUR_WORD,
			            "Expected path \"some/path\" after 'load' directive.");
			return ast_create_node(
			    cnt->ast_arena, AST_BAD, tok_directive, SCOPE_GET(cnt));
		}

		Ast *load =
		    ast_create_node(cnt->ast_arena, AST_LOAD, tok_directive, SCOPE_GET(cnt));
		load->data.load.filepath = tok_path->value.str;

		Unit *unit = unit_new_file(load->data.load.filepath, tok_path, cnt->unit);
		if (!assembly_add_unit_unique(cnt->assembly, unit)) {
			unit_delete(unit);
		}

		return load;
	}

	if (strcmp(directive, "link") == 0) {
		/* link <string> */
		set_satisfied(HD_LINK);
		if (IS_NOT_FLAG(expected_mask, HD_LINK)) {
			PARSE_ERROR(ERR_UNEXPECTED_DIRECTIVE,
			            tok_directive,
			            BUILDER_CUR_WORD,
			            "Unexpected directive. Link can be used only in global scope.");
			return ast_create_node(
			    cnt->ast_arena, AST_BAD, tok_directive, SCOPE_GET(cnt));
		}

		Token *tok_path = tokens_consume(cnt->tokens);
		if (!token_is(tok_path, SYM_STRING)) {
			PARSE_ERROR(ERR_INVALID_DIRECTIVE,
			            tok_path,
			            BUILDER_CUR_WORD,
			            "Expected path \"some/path\" after 'link' directive.");
			return ast_create_node(
			    cnt->ast_arena, AST_BAD, tok_directive, SCOPE_GET(cnt));
		}

		Ast *link =
		    ast_create_node(cnt->ast_arena, AST_LINK, tok_directive, SCOPE_GET(cnt));
		link->data.link.lib = tok_path->value.str;

		assembly_add_native_lib(cnt->assembly, tok_path->value.str, tok_path);

		return link;
	}

	if (strcmp(directive, "test") == 0) {
		set_satisfied(HD_TEST_FN);
		if (IS_NOT_FLAG(expected_mask, HD_TEST_FN)) {
			PARSE_ERROR(ERR_UNEXPECTED_DIRECTIVE,
			            tok_directive,
			            BUILDER_CUR_WORD,
			            "Unexpected directive.");
			return ast_create_node(
			    cnt->ast_arena, AST_BAD, tok_directive, SCOPE_GET(cnt));
		}

		return NULL;
	}

	if (strcmp(directive, "file") == 0) {
		set_satisfied(HD_FILE);
		if (IS_NOT_FLAG(expected_mask, HD_FILE)) {
			PARSE_ERROR(
			    ERR_UNEXPECTED_DIRECTIVE,
			    tok_directive,
			    BUILDER_CUR_WORD,
			    "Unexpected directive. File can be used only as an expression.");
			return ast_create_node(
			    cnt->ast_arena, AST_BAD, tok_directive, SCOPE_GET(cnt));
		}

		Ast *file = ast_create_node(
		    cnt->ast_arena, AST_EXPR_LIT_STRING, tok_directive, SCOPE_GET(cnt));
		file->data.expr_string.val = tok_directive->location.unit->filepath;
		return file;
	}

	if (strcmp(directive, "base") == 0) {
		set_satisfied(HD_BASE);
		if (IS_NOT_FLAG(expected_mask, HD_BASE)) {
			PARSE_ERROR(ERR_UNEXPECTED_DIRECTIVE,
			            tok_directive,
			            BUILDER_CUR_WORD,
			            "Unexpected directive. Base can be used only in context with "
			            "struct literal.");
			return ast_create_node(
			    cnt->ast_arena, AST_BAD, tok_directive, SCOPE_GET(cnt));
		}

		return parse_type(cnt);
	}

	if (strcmp(directive, "tags") == 0) {
		set_satisfied(HD_TAGS);
		if (IS_NOT_FLAG(expected_mask, HD_TAGS)) {
			PARSE_ERROR(
			    ERR_UNEXPECTED_DIRECTIVE,
			    tok_directive,
			    BUILDER_CUR_WORD,
			    "Unexpected directive. Tags can be used only for struct members.");
			return ast_create_node(
			    cnt->ast_arena, AST_BAD, tok_directive, SCOPE_GET(cnt));
		}

		/*
		 * Tags can contain one or mover references separated by comma
		 */
		Ast *tag;
		bool rq = false;

		TSmallArray_AstPtr *values = create_sarr(TSmallArray_AstPtr, cnt->assembly);

	VALUE:
		tag = parse_expr_ref(cnt);
		if (tag) {
			tsa_push_AstPtr(values, tag);

			if (tokens_consume_if(cnt->tokens, SYM_COMMA)) {
				rq = true;
				goto VALUE;
			}
		} else if (rq) {
			Token *tok_err = tokens_peek(cnt->tokens);
			PARSE_ERROR(ERR_EXPECTED_NAME,
			            tok_err,
			            BUILDER_CUR_WORD,
			            "Expected another tag after comma ','.");

			return ast_create_node(
			    cnt->ast_arena, AST_BAD, tok_directive, SCOPE_GET(cnt));
		}

		if (!values->size) {
			Token *tok_err = tokens_peek(cnt->tokens);
			PARSE_ERROR(ERR_EXPECTED_NAME,
			            tok_err,
			            BUILDER_CUR_WORD,
			            "Expected tag value after #tags.");

			return ast_create_node(
			    cnt->ast_arena, AST_BAD, tok_directive, SCOPE_GET(cnt));
		}

		Ast *tags =
		    ast_create_node(cnt->ast_arena, AST_TAGS, tok_directive, SCOPE_GET(cnt));

		tags->data.tags.values = values;
		return tags;
	}

	if (strcmp(directive, "line") == 0) {
		set_satisfied(HD_LINE);
		if (IS_NOT_FLAG(expected_mask, HD_LINE)) {
			PARSE_ERROR(
			    ERR_UNEXPECTED_DIRECTIVE,
			    tok_directive,
			    BUILDER_CUR_WORD,
			    "Unexpected directive. Line can be used only as an expression.");
			return ast_create_node(
			    cnt->ast_arena, AST_BAD, tok_directive, SCOPE_GET(cnt));
		}

		Ast *line = ast_create_node(
		    cnt->ast_arena, AST_EXPR_LIT_INT, tok_directive, SCOPE_GET(cnt));
		line->data.expr_integer.val = tok_directive->location.line;
		return line;
	}

	if (strcmp(directive, "entry") == 0) {
		set_satisfied(HD_ENTRY);
		if (IS_NOT_FLAG(expected_mask, HD_ENTRY)) {
			PARSE_ERROR(ERR_UNEXPECTED_DIRECTIVE,
			            tok_directive,
			            BUILDER_CUR_WORD,
			            "Unexpected directive. Entry can be used only in context of "
			            "function literal.");
			return ast_create_node(
			    cnt->ast_arena, AST_BAD, tok_directive, SCOPE_GET(cnt));
		}

		return NULL;
	}

	if (strcmp(directive, "noinit") == 0) {
		set_satisfied(HD_NO_INIT);
		if (IS_NOT_FLAG(expected_mask, HD_NO_INIT)) {
			PARSE_ERROR(ERR_UNEXPECTED_DIRECTIVE,
			            tok_directive,
			            BUILDER_CUR_WORD,
			            "Unexpected directive. Noinit can be used only with "
			            "uninitialized variables.");
			return ast_create_node(
			    cnt->ast_arena, AST_BAD, tok_directive, SCOPE_GET(cnt));
		}

		return NULL;
	}

	if (strcmp(directive, "build_entry") == 0) {
		set_satisfied(HD_BUILD_ENTRY);
		if (IS_NOT_FLAG(expected_mask, HD_BUILD_ENTRY)) {
			PARSE_ERROR(ERR_UNEXPECTED_DIRECTIVE,
			            tok_directive,
			            BUILDER_CUR_WORD,
			            "Unexpected directive. Build entry can be used only in context "
			            "of function literal.");
			return ast_create_node(
			    cnt->ast_arena, AST_BAD, tok_directive, SCOPE_GET(cnt));
		}

		return NULL;
	}

	if (strcmp(directive, "call_location") == 0) {
		set_satisfied(HD_CALL_LOC);
		if (IS_NOT_FLAG(expected_mask, HD_CALL_LOC)) {
			PARSE_ERROR(ERR_UNEXPECTED_DIRECTIVE,
			            tok_directive,
			            BUILDER_CUR_WORD,
			            "Unexpected directive. Call location can be used only as "
			            "function argument default value.");
			return ast_create_node(
			    cnt->ast_arena, AST_BAD, tok_directive, SCOPE_GET(cnt));
		}

		return ast_create_node(cnt->ast_arena, AST_CALL_LOC, tok_directive, SCOPE_GET(cnt));
	}

	if (strcmp(directive, "extern") == 0) {
		set_satisfied(HD_EXTERN);
		if (IS_NOT_FLAG(expected_mask, HD_EXTERN)) {
			PARSE_ERROR(
			    ERR_UNEXPECTED_DIRECTIVE,
			    tok_directive,
			    BUILDER_CUR_WORD,
			    "Unexpected directive. Extern can be used only for external entities.");
			return ast_create_node(
			    cnt->ast_arena, AST_BAD, tok_directive, SCOPE_GET(cnt));
		}

		/* Extern flag extension could be linkage name as string */
		Token *tok_ext = tokens_consume_if(cnt->tokens, SYM_STRING);
		if (!tok_ext) return NULL;

		/* Parse extension token. */
		Ast *ext = ast_create_node(cnt->ast_arena, AST_IDENT, tok_ext, SCOPE_GET(cnt));
		id_init(&ext->data.ident.id, tok_ext->value.str);
		return ext;
	}

	if (strcmp(directive, "intrinsic") == 0) {
		set_satisfied(HD_INTRINSIC);
		if (IS_NOT_FLAG(expected_mask, HD_INTRINSIC)) {
			PARSE_ERROR(ERR_UNEXPECTED_DIRECTIVE,
			            tok_directive,
			            BUILDER_CUR_WORD,
			            "Unexpected directive.");
			return ast_create_node(
			    cnt->ast_arena, AST_BAD, tok_directive, SCOPE_GET(cnt));
		}

		/* Intrinsic flag extension could be linkage name as string */
		Token *tok_ext = tokens_consume_if(cnt->tokens, SYM_STRING);
		if (!tok_ext) return NULL;

		/* Parse extension token. */
		Ast *ext = ast_create_node(cnt->ast_arena, AST_IDENT, tok_ext, SCOPE_GET(cnt));
		id_init(&ext->data.ident.id, tok_ext->value.str);
		return ext;
	}

	if (strcmp(directive, "compiler") == 0) {
		set_satisfied(HD_COMPILER);
		if (IS_NOT_FLAG(expected_mask, HD_COMPILER)) {
			PARSE_ERROR(ERR_UNEXPECTED_DIRECTIVE,
			            tok_directive,
			            BUILDER_CUR_WORD,
			            "Unexpected directive. Compiler can be used only for compiler "
			            "internal entities.");
			return ast_create_node(
			    cnt->ast_arena, AST_BAD, tok_directive, SCOPE_GET(cnt));
		}

		return NULL;
	}

	if (strcmp(directive, "inline") == 0) {
		set_satisfied(HD_INLINE);
		if (IS_NOT_FLAG(expected_mask, HD_INLINE)) {
			PARSE_ERROR(ERR_UNEXPECTED_DIRECTIVE,
			            tok_directive,
			            BUILDER_CUR_WORD,
			            "Unexpected directive. Inline can be used only in context of "
			            "function literal.");
			return ast_create_node(
			    cnt->ast_arena, AST_BAD, tok_directive, SCOPE_GET(cnt));
		}

		return NULL;
	}

	if (strcmp(directive, "no_inline") == 0) {
		set_satisfied(HD_NO_INLINE);
		if (IS_NOT_FLAG(expected_mask, HD_NO_INLINE)) {
			PARSE_ERROR(ERR_UNEXPECTED_DIRECTIVE,
			            tok_directive,
			            BUILDER_CUR_WORD,
			            "Unexpected directive. Inline can be used only in context of "
			            "function literal.");
			return ast_create_node(
			    cnt->ast_arena, AST_BAD, tok_directive, SCOPE_GET(cnt));
		}

		return NULL;
	}

	if (strcmp(directive, "private") == 0) {
		set_satisfied(HD_PRIVATE);

		if (IS_NOT_FLAG(expected_mask, HD_PRIVATE)) {
			PARSE_ERROR(
			    ERR_UNEXPECTED_DIRECTIVE,
			    tok_directive,
			    BUILDER_CUR_WORD,
			    "Unexpected directive. Private can be used only in global scope.");
			return ast_create_node(
			    cnt->ast_arena, AST_BAD, tok_directive, SCOPE_GET(cnt));
		}

		if (cnt->current_private_scope) {
			PARSE_ERROR(
			    ERR_UNEXPECTED_DIRECTIVE,
			    tok_directive,
			    BUILDER_CUR_WORD,
			    "Unexpected directive. File already contains private scope block.");
			return ast_create_node(
			    cnt->ast_arena, AST_BAD, tok_directive, SCOPE_GET(cnt));
		}

		/*
		 * Here we create private scope for the current unit. (only when source file
		 * contains private block).
		 *
		 * Parent of this scope is a global-scope.
		 *
		 * This scope has also highest priority during symbol lookup inside the current unit
		 * and it is visible only from such unit.
		 * Private scope contains only global entity declarations with 'private' flag set
		 * in AST node.
		 */
		Scope *scope = scope_create(cnt->scope_arenas,
		                            SCOPE_PRIVATE,
		                            cnt->assembly->gscope,
		                            EXPECTED_PRIVATE_SCOPE_COUNT,
		                            &tok_directive->location);

		cnt->current_private_scope = scope;
		scope->llvm_meta           = scope->parent->llvm_meta;

		/* Make all other declarations in file nested in private scope */
		cnt->unit->private_scope = scope;
		SCOPE_SET(cnt, scope);

		return ast_create_node(cnt->ast_arena, AST_PRIVATE, tok_directive, SCOPE_GET(cnt));
	}

INVALID:
	PARSE_ERROR(
	    ERR_UNEXPECTED_DIRECTIVE, tok_directive, BUILDER_CUR_WORD, "Unknown directive.");
	return ast_create_node(cnt->ast_arena, AST_BAD, tok_directive, SCOPE_GET(cnt));
#undef set_satisfied
}

/*
 * Compound expression syntax:
 *
 * {:<type>: <value>, ... }
 */
Ast *parse_expr_compound(Context *cnt)
{
	if (!tokens_is_seq(cnt->tokens, 2, SYM_LBLOCK, SYM_COLON)) return NULL;
	/* eat { */
	Token *tok_begin = tokens_consume(cnt->tokens);
	/* eat : */
	tokens_consume(cnt->tokens);

	Ast *type = parse_type(cnt);
	if (!type) {
		Token *tok_err = tokens_peek(cnt->tokens);
		PARSE_ERROR(ERR_EXPECTED_TYPE, tok_err, BUILDER_CUR_WORD, "Expected type.");
		return ast_create_node(cnt->ast_arena, AST_BAD, tok_begin, SCOPE_GET(cnt));
	}

	/* eat : */
	if (!tokens_consume_if(cnt->tokens, SYM_COLON)) {
		Token *tok_err = tokens_peek(cnt->tokens);
		PARSE_ERROR(
		    ERR_EXPECTED_TYPE, tok_err, BUILDER_CUR_WORD, "Expected colon after type.");
		return ast_create_node(cnt->ast_arena, AST_BAD, tok_begin, SCOPE_GET(cnt));
	}

	Ast *compound =
	    ast_create_node(cnt->ast_arena, AST_EXPR_COMPOUND, tok_begin, SCOPE_GET(cnt));
	compound->data.expr_compound.type = type;

	/* parse values */
	bool rq = false;
	Ast *tmp;

value:
	tmp = parse_expr(cnt);
	if (tmp) {
		if (!compound->data.expr_compound.values)
			compound->data.expr_compound.values =
			    create_sarr(TSmallArray_AstPtr, cnt->assembly);

		tsa_push_AstPtr(compound->data.expr_compound.values, tmp);

		if (tokens_consume_if(cnt->tokens, SYM_COMMA)) {
			rq = true;
			goto value;
		}
	} else if (rq) {
		Token *tok_err = tokens_peek(cnt->tokens);
		if (tokens_peek_2nd(cnt->tokens)->sym == SYM_RBLOCK) {
			PARSE_ERROR(ERR_EXPECTED_NAME,
			            tok_err,
			            BUILDER_CUR_WORD,
			            "Expected expression after comma ','.");
			return ast_create_node(cnt->ast_arena, AST_BAD, tok_begin, SCOPE_GET(cnt));
		}
	}

	Token *tok = tokens_consume(cnt->tokens);
	if (tok->sym != SYM_RBLOCK) {
		PARSE_ERROR(ERR_MISSING_BRACKET,
		            tok,
		            BUILDER_CUR_WORD,
		            "Expected end of initialization list '}' or another expression "
		            "separated by comma.");
		return ast_create_node(cnt->ast_arena, AST_BAD, tok_begin, SCOPE_GET(cnt));
	}

	return compound;
}

Ast *parse_expr_sizeof(Context *cnt)
{
	Token *tok_begin = tokens_consume_if(cnt->tokens, SYM_SIZEOF);
	if (!tok_begin) return NULL;

	Token *tok = tokens_consume(cnt->tokens);
	if (!token_is(tok, SYM_LPAREN)) {
		PARSE_ERROR(ERR_MISSING_BRACKET,
		            tok_begin,
		            BUILDER_CUR_WORD,
		            "Expected '(' after sizeof operator.");
		tokens_consume_till(cnt->tokens, SYM_SEMICOLON);
		return ast_create_node(cnt->ast_arena, AST_BAD, tok_begin, SCOPE_GET(cnt));
	}

	Ast *szof = ast_create_node(cnt->ast_arena, AST_EXPR_SIZEOF, tok_begin, SCOPE_GET(cnt));
	szof->data.expr_sizeof.node = parse_expr(cnt);
	if (!szof->data.expr_sizeof.node) {
		Token *tok_err = tokens_peek(cnt->tokens);
		PARSE_ERROR(ERR_EXPECTED_EXPR, tok_err, BUILDER_CUR_WORD, "Expected expression.");
		tokens_consume_till(cnt->tokens, SYM_SEMICOLON);
		return ast_create_node(cnt->ast_arena, AST_BAD, tok_err, SCOPE_GET(cnt));
	}

	tok = tokens_consume(cnt->tokens);
	if (!token_is(tok, SYM_RPAREN)) {
		PARSE_ERROR(ERR_MISSING_BRACKET,
		            tok,
		            BUILDER_CUR_WORD,
		            "Expected ')' after sizeof operator.");
		tokens_consume_till(cnt->tokens, SYM_SEMICOLON);
		return ast_create_node(cnt->ast_arena, AST_BAD, tok, SCOPE_GET(cnt));
	}

	return szof;
}

Ast *parse_expr_type_info(Context *cnt)
{
	Token *tok_begin = tokens_consume_if(cnt->tokens, SYM_TYPEINFO);
	if (!tok_begin) return NULL;

	Token *tok = tokens_consume(cnt->tokens);
	if (!token_is(tok, SYM_LPAREN)) {
		PARSE_ERROR(ERR_MISSING_BRACKET,
		            tok_begin,
		            BUILDER_CUR_WORD,
		            "Expected '(' after typeinfo operator.");
		tokens_consume_till(cnt->tokens, SYM_SEMICOLON);
		return ast_create_node(cnt->ast_arena, AST_BAD, tok_begin, SCOPE_GET(cnt));
	}

	Ast *info = ast_create_node(cnt->ast_arena, AST_EXPR_TYPE_INFO, tok_begin, SCOPE_GET(cnt));
	info->data.expr_type_info.node = parse_expr(cnt);
	if (!info->data.expr_type_info.node) {
		Token *tok_err = tokens_peek(cnt->tokens);
		PARSE_ERROR(ERR_EXPECTED_EXPR, tok_err, BUILDER_CUR_WORD, "Expected expression.");
		tokens_consume_till(cnt->tokens, SYM_SEMICOLON);
		return ast_create_node(cnt->ast_arena, AST_BAD, tok_err, SCOPE_GET(cnt));
	}

	tok = tokens_consume(cnt->tokens);
	if (!token_is(tok, SYM_RPAREN)) {
		PARSE_ERROR(ERR_MISSING_BRACKET,
		            tok,
		            BUILDER_CUR_WORD,
		            "Expected ')' after typeinfo operator.");
		tokens_consume_till(cnt->tokens, SYM_SEMICOLON);
		return ast_create_node(cnt->ast_arena, AST_BAD, tok, SCOPE_GET(cnt));
	}

	return info;
}

Ast *parse_expr_test_cases(Context *cnt)
{
	Token *tok_begin = tokens_consume_if(cnt->tokens, SYM_TESTCASES);
	if (!tok_begin) return NULL;

	Token *tok = tokens_consume(cnt->tokens);
	if (!token_is(tok, SYM_LPAREN)) {
		PARSE_ERROR(ERR_MISSING_BRACKET,
		            tok_begin,
		            BUILDER_CUR_WORD,
		            "Expected '(' after testcases operator.");
		tokens_consume_till(cnt->tokens, SYM_SEMICOLON);
		return ast_create_node(cnt->ast_arena, AST_BAD, tok_begin, SCOPE_GET(cnt));
	}

	Ast *tc = ast_create_node(cnt->ast_arena, AST_EXPR_TEST_CASES, tok_begin, SCOPE_GET(cnt));

	tok = tokens_consume(cnt->tokens);
	if (!token_is(tok, SYM_RPAREN)) {
		PARSE_ERROR(ERR_MISSING_BRACKET,
		            tok,
		            BUILDER_CUR_WORD,
		            "Expected ')' after testcases operator.");
		tokens_consume_till(cnt->tokens, SYM_SEMICOLON);
		return ast_create_node(cnt->ast_arena, AST_BAD, tok, SCOPE_GET(cnt));
	}

	return tc;
}

Ast *parse_expr_alignof(Context *cnt)
{
	Token *tok_begin = tokens_consume_if(cnt->tokens, SYM_ALIGNOF);
	if (!tok_begin) return NULL;

	Token *tok = tokens_consume(cnt->tokens);
	if (!token_is(tok, SYM_LPAREN)) {
		PARSE_ERROR(ERR_MISSING_BRACKET,
		            tok_begin,
		            BUILDER_CUR_WORD,
		            "Expected '(' after cast operator.");
		tokens_consume_till(cnt->tokens, SYM_SEMICOLON);
		return ast_create_node(cnt->ast_arena, AST_BAD, tok_begin, SCOPE_GET(cnt));
	}

	Ast *alof = ast_create_node(cnt->ast_arena, AST_EXPR_ALIGNOF, tok_begin, SCOPE_GET(cnt));
	alof->data.expr_alignof.node = parse_expr(cnt);
	if (!alof->data.expr_alignof.node) {
		Token *tok_err = tokens_peek(cnt->tokens);
		PARSE_ERROR(ERR_EXPECTED_EXPR, tok_err, BUILDER_CUR_WORD, "Expected expression.");
		tokens_consume_till(cnt->tokens, SYM_SEMICOLON);
		return ast_create_node(cnt->ast_arena, AST_BAD, tok_err, SCOPE_GET(cnt));
	}

	tok = tokens_consume(cnt->tokens);
	if (!token_is(tok, SYM_RPAREN)) {
		PARSE_ERROR(ERR_MISSING_BRACKET,
		            tok,
		            BUILDER_CUR_WORD,
		            "Expected ')' after alignof operator.");
		tokens_consume_till(cnt->tokens, SYM_SEMICOLON);
		return ast_create_node(cnt->ast_arena, AST_BAD, tok, SCOPE_GET(cnt));
	}

	return alof;
}

Ast *parse_expr_cast_auto(Context *cnt)
{
	Token *tok_begin = tokens_consume_if(cnt->tokens, SYM_CAST_AUTO);
	if (!tok_begin) return NULL;

	Ast *cast = ast_create_node(cnt->ast_arena, AST_EXPR_CAST, tok_begin, SCOPE_GET(cnt));
	cast->data.expr_cast.auto_cast = true;

	cast->data.expr_cast.next = _parse_expr(cnt, token_prec(tok_begin).priority);
	if (!cast->data.expr_cast.next) {
		Token *tok = tokens_peek(cnt->tokens);
		PARSE_ERROR(ERR_EXPECTED_EXPR,
		            tok,
		            BUILDER_CUR_WORD,
		            "Expected expression after auto cast.");
		tokens_consume_till(cnt->tokens, SYM_SEMICOLON);
		return ast_create_node(cnt->ast_arena, AST_BAD, tok, SCOPE_GET(cnt));
	}

	return cast;
}

Ast *parse_expr_cast(Context *cnt)
{
	Token *tok_begin = tokens_consume_if(cnt->tokens, SYM_CAST);
	if (!tok_begin) return NULL;

	Token *tok = tokens_consume(cnt->tokens);
	if (!token_is(tok, SYM_LPAREN)) {
		PARSE_ERROR(ERR_MISSING_BRACKET,
		            tok_begin,
		            BUILDER_CUR_WORD,
		            "Expected '(' after expression.");
		tokens_consume_till(cnt->tokens, SYM_SEMICOLON);
		return ast_create_node(cnt->ast_arena, AST_BAD, tok_begin, SCOPE_GET(cnt));
	}

	Ast *cast = ast_create_node(cnt->ast_arena, AST_EXPR_CAST, tok_begin, SCOPE_GET(cnt));
	cast->data.expr_cast.type = parse_type(cnt);
	if (!cast->data.expr_cast.type) {
		Token *tok_err = tokens_peek(cnt->tokens);
		PARSE_ERROR(ERR_EXPECTED_TYPE,
		            tok_err,
		            BUILDER_CUR_WORD,
		            "Expected type name as cast parameter.");
		tokens_consume_till(cnt->tokens, SYM_SEMICOLON);
		return ast_create_node(cnt->ast_arena, AST_BAD, tok_err, SCOPE_GET(cnt));
	}

	tok = tokens_consume(cnt->tokens);
	if (!token_is(tok, SYM_RPAREN)) {
		PARSE_ERROR(ERR_MISSING_BRACKET,
		            tok,
		            BUILDER_CUR_WORD,
		            "Expected ')' after cast expression.");
		tokens_consume_till(cnt->tokens, SYM_SEMICOLON);
		return ast_create_node(cnt->ast_arena, AST_BAD, tok, SCOPE_GET(cnt));
	}

	cast->data.expr_cast.next = _parse_expr(cnt, token_prec(tok_begin).priority);
	if (!cast->data.expr_cast.next) {
		tok = tokens_peek(cnt->tokens);
		PARSE_ERROR(
		    ERR_EXPECTED_EXPR, tok, BUILDER_CUR_WORD, "Expected expression after cast.");
		tokens_consume_till(cnt->tokens, SYM_SEMICOLON);
		return ast_create_node(cnt->ast_arena, AST_BAD, tok, SCOPE_GET(cnt));
	}

	return cast;
}

Ast *parse_decl_member(Context *cnt, bool type_only)
{
	Token *tok_begin = tokens_peek(cnt->tokens);
	Ast *  name      = NULL;
	Ast *  type      = NULL;

	if (type_only) {
		type = parse_type(cnt);
	} else {
		name = parse_ident(cnt);
		if (name && !tokens_consume_if(cnt->tokens, SYM_COLON)) {
			builder_msg(BUILDER_MSG_ERROR,
			            ERR_EXPECTED_TYPE,
			            name->location,
			            BUILDER_CUR_AFTER,
			            "expected colon after struct member name");
		}
		type = parse_type(cnt);
	}

	if (!type && !name) return NULL;

	HashDirective found_hd = HD_NONE;
	Ast *         tags     = parse_hash_directive(cnt, HD_TAGS, &found_hd);

	Ast *mem = ast_create_node(cnt->ast_arena, AST_DECL_MEMBER, tok_begin, SCOPE_GET(cnt));
	mem->data.decl.type        = type;
	mem->data.decl.name        = name;
	mem->data.decl_member.tags = tags;

	return mem;
}

Ast *parse_decl_arg(Context *cnt, bool rq_named)
{
	Token *tok_begin = tokens_peek(cnt->tokens);
	Ast *  name      = NULL;
	Ast *  type      = NULL;
	Ast *  value     = NULL;
<<<<<<< HEAD

=======
>>>>>>> 70b23789
	if (tokens_current_is(cnt->tokens, SYM_RPAREN)) return NULL;
	if (tokens_is_seq(cnt->tokens, 2, SYM_IDENT, SYM_COLON)) {
		// <name> :
		name = parse_ident(cnt);
		tokens_consume(cnt->tokens); // eat :
	} else if (rq_named) {
		Token *tok_err = tokens_peek(cnt->tokens);
		builder_msg(BUILDER_MSG_ERROR,
		            ERR_EXPECTED_NAME,
		            &tok_err->location,
		            BUILDER_CUR_AFTER,
		            "Expected argument name followed by colon.");

		return ast_create_node(cnt->ast_arena, AST_BAD, tok_err, SCOPE_GET(cnt));
	}
	type = parse_type(cnt);
<<<<<<< HEAD

	/* Parse optional default value expression. */
=======
	/* Parse optional default value expression. */
	if (tokens_current_is(cnt->tokens, SYM_COLON)) {
		Token *tok_err = tokens_consume(cnt->tokens);
		builder_msg(BUILDER_MSG_ERROR,
		            ERR_INVALID_MUTABILITY,
		            &tok_err->location,
		            BUILDER_CUR_WORD,
		            "Function argument cannot be constant (this maybe shoule be possible "
		            "in future).");
		return ast_create_node(cnt->ast_arena, AST_BAD, tok_err, SCOPE_GET(cnt));
	}
>>>>>>> 70b23789
	if (tokens_consume_if(cnt->tokens, SYM_ASSIGN)) {
		value = parse_hash_directive(cnt, HD_CALL_LOC, NULL);
		if (!value) value = parse_expr(cnt);
		if (!value) {
			Token *tok_err = tokens_peek(cnt->tokens);
			builder_msg(BUILDER_MSG_ERROR,
			            ERR_EXPECTED_NAME,
			            &tok_err->location,
			            BUILDER_CUR_AFTER,
			            "Expected .");
<<<<<<< HEAD
		}
	}

	if (!type && !name) return NULL;
=======
			return ast_create_node(cnt->ast_arena, AST_BAD, tok_err, SCOPE_GET(cnt));
		}
	} else if (!type) {
		builder_msg(BUILDER_MSG_ERROR,
		            ERR_EXPECTED_TYPE,
		            name->location,
		            BUILDER_CUR_AFTER,
		            "Expected argument type.");
		return ast_create_node(
		    cnt->ast_arena, AST_BAD, tokens_peek(cnt->tokens), SCOPE_GET(cnt));
	}
>>>>>>> 70b23789
	Ast *arg = ast_create_node(cnt->ast_arena, AST_DECL_ARG, tok_begin, SCOPE_GET(cnt));
	arg->data.decl_arg.value = value;
	arg->data.decl.type      = type;
	arg->data.decl.name      = name;
	return arg;
}

Ast *parse_decl_variant(Context *cnt, Ast *prev)
{
	Token *tok_begin = tokens_peek(cnt->tokens);
	Ast *  name      = parse_ident(cnt);
	if (!name) return NULL;

	Ast *var = ast_create_node(cnt->ast_arena, AST_DECL_VARIANT, tok_begin, SCOPE_GET(cnt));

	/* TODO: Validate correcly '::' */
	Token *tok_assign = tokens_consume_if(cnt->tokens, SYM_COLON);
	tok_assign        = tokens_consume_if(cnt->tokens, SYM_COLON);
	if (tok_assign) {
		var->data.decl_variant.value = parse_expr(cnt);
		if (!var->data.decl_variant.value) BL_ABORT("Expected enum variant value");
	} else if (prev) {
		BL_ASSERT(prev->kind == AST_DECL_VARIANT);
		Ast *addition =
		    ast_create_node(cnt->ast_arena, AST_EXPR_LIT_INT, tok_begin, SCOPE_GET(cnt));
		addition->data.expr_integer.val = 1;

		Ast *binop =
		    ast_create_node(cnt->ast_arena, AST_EXPR_BINOP, tok_begin, SCOPE_GET(cnt));
		binop->data.expr_binop.kind = BINOP_ADD;
		binop->data.expr_binop.lhs  = prev->data.decl_variant.value;
		binop->data.expr_binop.rhs  = addition;

		var->data.decl_variant.value = binop;
	} else {
		/* first variant is allways 0 */
		var->data.decl_variant.value =
		    ast_create_node(cnt->ast_arena, AST_EXPR_LIT_INT, NULL, SCOPE_GET(cnt));
		var->data.decl_variant.value->data.expr_integer.val = 0;
	}

	BL_ASSERT(var->data.decl_variant.value);
	var->data.decl.name = name;
	return var;
}

bool parse_semicolon(Context *cnt)
{
	return tokens_consume_if(cnt->tokens, SYM_SEMICOLON);
}

bool parse_semicolon_rq(Context *cnt)
{
	Token *tok = tokens_consume_if(cnt->tokens, SYM_SEMICOLON);
	if (!tok) {
		tok = tokens_peek_prev(cnt->tokens);
		PARSE_ERROR(
		    ERR_MISSING_SEMICOLON, tok, BUILDER_CUR_AFTER, "Missing semicolon ';'.");
		return false;
	}
	return true;
}

bool hash_directive_to_flags(HashDirective hd, u32 *out_flags)
{
#define FLAG_CASE(_c, _f)                                                                          \
	case (_c):                                                                                 \
		(*out_flags) |= (_f);                                                              \
		return true;

	switch (hd) {
		FLAG_CASE(HD_EXTERN, FLAG_EXTERN);
		FLAG_CASE(HD_INTRINSIC, FLAG_INTRINSIC);
		FLAG_CASE(HD_ENTRY, FLAG_ENTRY);
		FLAG_CASE(HD_BUILD_ENTRY, FLAG_BUILD_ENTRY);
		FLAG_CASE(HD_COMPILER, FLAG_COMPILER);
		FLAG_CASE(HD_INLINE, FLAG_INLINE);
		FLAG_CASE(HD_NO_INLINE, FLAG_NO_INLINE);
		FLAG_CASE(HD_NO_INIT, FLAG_NO_INIT);
		FLAG_CASE(HD_TEST_FN, FLAG_TEST_FN);
	default:
		break;
	}

	return false;
}

Ast *parse_stmt_return(Context *cnt)
{
	Token *tok_begin = tokens_consume_if(cnt->tokens, SYM_RETURN);
	if (!tok_begin) return NULL;

	Ast *ret = ast_create_node(cnt->ast_arena, AST_STMT_RETURN, tok_begin, SCOPE_GET(cnt));
	ret->data.stmt_return.fn_decl = DECL_GET(cnt);
	ret->data.stmt_return.expr    = parse_expr(cnt);
	return ret;
}

Ast *parse_stmt_if(Context *cnt)
{
	Token *tok_begin = tokens_consume_if(cnt->tokens, SYM_IF);
	if (!tok_begin) return NULL;

	Ast *stmt_if = ast_create_node(cnt->ast_arena, AST_STMT_IF, tok_begin, SCOPE_GET(cnt));

	stmt_if->data.stmt_if.test = parse_expr(cnt);
	if (!stmt_if->data.stmt_if.test) {
		Token *tok_err = tokens_consume(cnt->tokens);
		PARSE_ERROR(ERR_EXPECTED_EXPR,
		            tok_err,
		            BUILDER_CUR_WORD,
		            "Expected expression for the if statement.");
		return ast_create_node(cnt->ast_arena, AST_BAD, tok_err, SCOPE_GET(cnt));
	}

	if (stmt_if->data.stmt_if.test->kind == AST_BAD) {
		tokens_consume_till(cnt->tokens, SYM_LBLOCK);
	}

	stmt_if->data.stmt_if.true_stmt = parse_block(cnt, true);
	if (!stmt_if->data.stmt_if.true_stmt) {
		Token *tok_err = tokens_consume(cnt->tokens);
		PARSE_ERROR(
		    ERR_EXPECTED_STMT,
		    tok_err,
		    BUILDER_CUR_WORD,
		    "Expected compound statement for true result of the if expression test.");
		return ast_create_node(cnt->ast_arena, AST_BAD, tok_err, SCOPE_GET(cnt));
	}

	stmt_if->data.stmt_if.false_stmt = NULL;
	if (tokens_consume_if(cnt->tokens, SYM_ELSE)) {
		stmt_if->data.stmt_if.false_stmt = parse_stmt_if(cnt);
		if (!stmt_if->data.stmt_if.false_stmt)
			stmt_if->data.stmt_if.false_stmt = parse_block(cnt, true);
		if (!stmt_if->data.stmt_if.false_stmt) {
			Token *tok_err = tokens_consume(cnt->tokens);
			PARSE_ERROR(
			    ERR_EXPECTED_STMT,
			    tok_err,
			    BUILDER_CUR_WORD,
			    "Expected statement for false result of the if expression test.");
			return ast_create_node(cnt->ast_arena, AST_BAD, tok_err, SCOPE_GET(cnt));
		}
	}

	return stmt_if;
}

Ast *parse_stmt_switch(Context *cnt)
{
	Token *tok_switch = tokens_consume_if(cnt->tokens, SYM_SWITCH);
	if (!tok_switch) return NULL;

	Ast *expr = parse_expr(cnt);
	BL_ASSERT(expr && "This should be an error!");

	Token *tok = tokens_consume_if(cnt->tokens, SYM_LBLOCK);
	BL_ASSERT(tok && "This should be an error!");

	TSmallArray_AstPtr *cases        = create_sarr(TSmallArray_AstPtr, cnt->assembly);
	Ast *               stmt_case    = NULL;
	Ast *               default_case = NULL;
NEXT:
	stmt_case = parse_stmt_case(cnt);
	if (stmt_case && stmt_case->kind != AST_BAD) {
		if (stmt_case->data.stmt_case.is_default) {
			if (default_case) {
				builder_msg(
				    BUILDER_MSG_ERROR,
				    ERR_INVALID_SWITCH_CASE,
				    stmt_case->location,
				    BUILDER_CUR_WORD,
				    "Switch statement cannot have more than one default cases.");

				builder_msg(BUILDER_MSG_NOTE,
				            0,
				            default_case->location,
				            BUILDER_CUR_WORD,
				            "Previous found here.");
			} else {
				default_case = stmt_case;
			}
		}

		tsa_push_AstPtr(cases, stmt_case);
		if (tokens_current_is_not(cnt->tokens, SYM_RBLOCK)) goto NEXT;
	}

	tok = tokens_consume_if(cnt->tokens, SYM_RBLOCK);
	BL_ASSERT(tok && "This should be an error!");

	Ast *stmt_switch =
	    ast_create_node(cnt->ast_arena, AST_STMT_SWITCH, tok_switch, SCOPE_GET(cnt));

	stmt_switch->data.stmt_switch.expr  = expr;
	stmt_switch->data.stmt_switch.cases = cases;
	return stmt_switch;
}

Ast *parse_stmt_case(Context *cnt)
{
	TSmallArray_AstPtr *exprs = NULL;
	Ast *               block = NULL;
	Ast *               expr  = NULL;
	bool                rq    = false;

	if (tokens_current_is(cnt->tokens, SYM_RBLOCK)) return NULL;

	Token *tok_case = tokens_consume_if(cnt->tokens, SYM_DEFAULT);
	if (tok_case) goto SKIP_EXPRS;

	tok_case = tokens_peek(cnt->tokens);
	exprs    = create_sarr(TSmallArray_AstPtr, cnt->assembly);
NEXT:
	expr = parse_expr(cnt);
	if (expr) {
		tsa_push_AstPtr(exprs, expr);

		if (tokens_consume_if(cnt->tokens, SYM_COMMA)) {
			rq = true;
			goto NEXT;
		}
	} else if (rq) {
		Token *tok_err = tokens_peek(cnt->tokens);
		PARSE_ERROR(ERR_EXPECTED_NAME,
		            tok_err,
		            BUILDER_CUR_WORD,
		            "Expected expression after comma.");
		return ast_create_node(cnt->ast_arena, AST_BAD, tok_err, SCOPE_GET(cnt));
	}

SKIP_EXPRS:
	block = parse_block(cnt, true);
	if (!block && !parse_semicolon_rq(cnt)) {
		Token *tok_err = tokens_peek(cnt->tokens);
		return ast_create_node(cnt->ast_arena, AST_BAD, tok_err, SCOPE_GET(cnt));
	} else {
		parse_semicolon(cnt);
	}

	Ast *stmt_case = ast_create_node(cnt->ast_arena, AST_STMT_CASE, tok_case, SCOPE_GET(cnt));
	stmt_case->data.stmt_case.exprs      = exprs;
	stmt_case->data.stmt_case.is_default = !exprs;
	stmt_case->data.stmt_case.block      = block;

	return stmt_case;
}

static TokensLookaheadState cmp_stmt_loop(Token *curr)
{
	if (token_is(curr, SYM_SEMICOLON))
		return TOK_LOOK_HIT;
	else if (token_is(curr, SYM_RPAREN))
		return TOK_LOOK_TERMINAL;
	else if (token_is(curr, SYM_LBLOCK))
		return TOK_LOOK_TERMINAL;

	return TOK_LOOK_CONTINUE;
}

Ast *parse_stmt_loop(Context *cnt)
{
	Token *tok_begin = tokens_consume_if(cnt->tokens, SYM_LOOP);
	if (!tok_begin) return NULL;

	const bool while_true = tokens_current_is(cnt->tokens, SYM_LBLOCK);

	Ast *      loop = ast_create_node(cnt->ast_arena, AST_STMT_LOOP, tok_begin, SCOPE_GET(cnt));
	const bool prev_in_loop = cnt->inside_loop;
	cnt->inside_loop        = true;

	Scope *scope = scope_create(
	    cnt->scope_arenas, SCOPE_LEXICAL, SCOPE_GET(cnt), 128, &tok_begin->location);

	SCOPE_PUSH(cnt, scope);

	if (!while_true) {
		if (tokens_lookahead(cnt->tokens, cmp_stmt_loop)) {
			/* for loop construct loop [init]; [condition]; [increment] {} */
			loop->data.stmt_loop.init = parse_decl(cnt);
			if (!parse_semicolon_rq(cnt)) {
				BL_ASSERT(false);
			}

			loop->data.stmt_loop.condition = parse_expr(cnt);
			if (!parse_semicolon_rq(cnt)) {
				BL_ASSERT(false);
			}

			loop->data.stmt_loop.increment = parse_expr(cnt);
		} else {
			/* while construct with optional condition */
			loop->data.stmt_loop.condition = parse_expr(cnt);
		}
	}

	/* block */
	loop->data.stmt_loop.block = parse_block(cnt, false);
	if (!loop->data.stmt_loop.block) {
		Token *tok_err = tokens_peek(cnt->tokens);
		PARSE_ERROR(
		    ERR_EXPECTED_BODY, tok_err, BUILDER_CUR_WORD, "Expected loop body block.");
		cnt->inside_loop = prev_in_loop;
		SCOPE_POP(cnt);
		return ast_create_node(cnt->ast_arena, AST_BAD, tok_err, SCOPE_GET(cnt));
	}

	cnt->inside_loop = prev_in_loop;
	SCOPE_POP(cnt);
	return loop;
}

Ast *parse_stmt_break(Context *cnt)
{
	Token *tok = tokens_consume_if(cnt->tokens, SYM_BREAK);
	if (!tok) return NULL;

	if (!cnt->inside_loop) {
		PARSE_ERROR(ERR_BREAK_OUTSIDE_LOOP,
		            tok,
		            BUILDER_CUR_WORD,
		            "Break statement outside a loop.");
	}
	return ast_create_node(cnt->ast_arena, AST_STMT_BREAK, tok, SCOPE_GET(cnt));
}

Ast *parse_stmt_continue(Context *cnt)
{
	Token *tok = tokens_consume_if(cnt->tokens, SYM_CONTINUE);
	if (!tok) return NULL;

	if (!cnt->inside_loop) {
		PARSE_ERROR(ERR_CONTINUE_OUTSIDE_LOOP,
		            tok,
		            BUILDER_CUR_WORD,
		            "Continue statement outside a loop.");
	}

	return ast_create_node(cnt->ast_arena, AST_STMT_CONTINUE, tok, SCOPE_GET(cnt));
}

Ast *parse_stmt_defer(Context *cnt)
{
	Token *tok = tokens_consume_if(cnt->tokens, SYM_DEFER);
	if (!tok) return NULL;

	Ast *expr = NULL;
	expr      = parse_expr(cnt);

	if (!expr) {
		PARSE_ERROR(ERR_EXPECTED_EXPR,
		            tok,
		            BUILDER_CUR_WORD,
		            "Expected expression after 'defer' statement.");

		Token *tok_err = tokens_peek(cnt->tokens);
		return ast_create_node(cnt->ast_arena, AST_BAD, tok_err, SCOPE_GET(cnt));
	}

	Ast *defer = ast_create_node(cnt->ast_arena, AST_STMT_DEFER, tok, SCOPE_GET(cnt));
	defer->data.stmt_defer.expr = expr;

	return defer;
}

Ast *parse_expr(Context *cnt)
{
	return _parse_expr(cnt, 0);
}

Ast *_parse_expr(Context *cnt, s32 p)
{
	Ast *lhs = parse_expr_atom(cnt);
	Ast *tmp = NULL;

	do {
		tmp = parse_expr_call(cnt, lhs);
		if (!tmp) tmp = parse_expr_elem(cnt, lhs);
		if (!tmp) tmp = parse_expr_member(cnt, lhs);
		lhs = tmp ? tmp : lhs;
	} while (tmp);

	while (token_is_binop(tokens_peek(cnt->tokens)) &&
	       token_prec(tokens_peek(cnt->tokens)).priority >= p) {
		Token *op = tokens_consume(cnt->tokens);

		const s32 q = token_prec(op).associativity == TOKEN_ASSOC_LEFT
		                  ? token_prec(op).priority + 1
		                  : token_prec(op).priority;

		Ast *rhs = _parse_expr(cnt, q);
		if (!lhs || !rhs) {
			PARSE_ERROR(
			    ERR_INVALID_EXPR, op, BUILDER_CUR_WORD, "Invalid binary operation.");
		}

		lhs = parse_expr_binary(cnt, lhs, rhs, op);
	}

	return lhs;
}

/*
 * Primary expression parser
 *
 * ( expression )
 * <null>
 * <#run>
 * <identifier>
 * <fn () {}>
 * <type>
 * <literal>
 */
Ast *parse_expr_primary(Context *cnt)
{
	Ast *expr = NULL;
	if ((expr = parse_expr_nested(cnt))) return expr;
	if ((expr = parse_expr_ref(cnt))) return expr;
	if ((expr = parse_expr_lit(cnt))) return expr;
	if ((expr = parse_expr_lit_fn(cnt))) return expr;
	if ((expr = parse_expr_lit_fn_group(cnt))) return expr;
	if ((expr = parse_expr_type(cnt))) return expr;
	if ((expr = parse_expr_null(cnt))) return expr;
	if ((expr = parse_expr_compound(cnt))) return expr;
	if ((expr = parse_hash_directive(cnt, HD_FILE | HD_LINE, NULL))) return expr;

	return NULL;
}

/* <unary operator> <expression> */
Ast *parse_expr_unary(Context *cnt)
{
	Token *op = tokens_peek(cnt->tokens);
	if (!token_is_unary(op)) return NULL;

	tokens_consume(cnt->tokens);
	Ast *unary = ast_create_node(cnt->ast_arena, AST_EXPR_UNARY, op, SCOPE_GET(cnt));
	unary->data.expr_unary.next = _parse_expr(cnt, token_prec(op).priority);
	unary->data.expr_unary.kind = sym_to_unop_kind(op->sym);

	if (unary->data.expr_unary.next == NULL) {
		Token *err_tok = tokens_peek(cnt->tokens);
		PARSE_ERROR(ERR_EXPECTED_EXPR,
		            err_tok,
		            BUILDER_CUR_WORD,
		            "Expected expression after unary operator.");
		tokens_consume_till(cnt->tokens, SYM_SEMICOLON);
		return ast_create_node(cnt->ast_arena, AST_BAD, op, SCOPE_GET(cnt));
	}

	if (unary->data.expr_unary.next->kind == AST_BAD) return unary->data.expr_unary.next;

	return unary;
}

Ast *parse_expr_atom(Context *cnt)
{
	Ast *expr = NULL;

	if ((expr = parse_expr_primary(cnt))) return expr;
	if ((expr = parse_expr_unary(cnt))) return expr;
	if ((expr = parse_expr_deref(cnt))) return expr;
	if ((expr = parse_expr_addrof(cnt))) return expr;
	if ((expr = parse_expr_cast(cnt))) return expr;
	if ((expr = parse_expr_cast_auto(cnt))) return expr;
	if ((expr = parse_expr_sizeof(cnt))) return expr;
	if ((expr = parse_expr_alignof(cnt))) return expr;
	if ((expr = parse_expr_type_info(cnt))) return expr;
	if ((expr = parse_expr_test_cases(cnt))) return expr;

	return NULL;
}

/* <expression> <binary operator> <expression>*/
Ast *parse_expr_binary(Context *cnt, Ast *lhs, Ast *rhs, Token *op)
{
	if (!token_is_binop(op)) return NULL;

	Ast *binop = ast_create_node(cnt->ast_arena, AST_EXPR_BINOP, op, SCOPE_GET(cnt));
	binop->data.expr_binop.kind = sym_to_binop_kind(op->sym);
	binop->data.expr_binop.lhs  = lhs;
	binop->data.expr_binop.rhs  = rhs;

	return binop;
}

Ast *parse_expr_addrof(Context *cnt)
{
	Token *tok = tokens_consume_if(cnt->tokens, SYM_AND);
	if (!tok) return NULL;

	Ast *addrof = ast_create_node(cnt->ast_arena, AST_EXPR_ADDROF, tok, SCOPE_GET(cnt));
	addrof->data.expr_addrof.next = _parse_expr(cnt, token_prec(tok).priority);

	if (addrof->data.expr_addrof.next == NULL) {
		Token *err_tok = tokens_peek(cnt->tokens);
		PARSE_ERROR(ERR_EXPECTED_EXPR,
		            err_tok,
		            BUILDER_CUR_WORD,
		            "Expected expression after '&' operator.");
		tokens_consume_till(cnt->tokens, SYM_SEMICOLON);
		return ast_create_node(cnt->ast_arena, AST_BAD, tok, SCOPE_GET(cnt));
	}

	if (addrof->data.expr_addrof.next->kind == AST_BAD) return addrof->data.expr_addrof.next;
	return addrof;
}

Ast *parse_expr_deref(Context *cnt)
{
	Token *tok = tokens_consume_if(cnt->tokens, SYM_CARET);
	if (!tok) return NULL;

	Ast *deref = ast_create_node(cnt->ast_arena, AST_EXPR_DEREF, tok, SCOPE_GET(cnt));
	deref->data.expr_deref.next = _parse_expr(cnt, token_prec(tok).priority);

	if (deref->data.expr_deref.next == NULL) {
		Token *err_tok = tokens_peek(cnt->tokens);
		PARSE_ERROR(ERR_EXPECTED_EXPR,
		            err_tok,
		            BUILDER_CUR_WORD,
		            "Expected expression after '^' operator.");
		tokens_consume_till(cnt->tokens, SYM_SEMICOLON);
		return ast_create_node(cnt->ast_arena, AST_BAD, tok, SCOPE_GET(cnt));
	}

	if (deref->data.expr_deref.next->kind == AST_BAD) return deref->data.expr_deref.next;
	return deref;
}

Ast *parse_expr_lit(Context *cnt)
{
	Token *tok = tokens_peek(cnt->tokens);
	Ast *  lit = NULL;

	switch (tok->sym) {
	case SYM_NUM:
		lit = ast_create_node(cnt->ast_arena, AST_EXPR_LIT_INT, tok, SCOPE_GET(cnt));
		lit->data.expr_integer.val      = tok->value.u;
		lit->data.expr_integer.overflow = tok->overflow;
		break;

	case SYM_CHAR:
		lit = ast_create_node(cnt->ast_arena, AST_EXPR_LIT_CHAR, tok, SCOPE_GET(cnt));
		lit->data.expr_character.val = (u8)tok->value.c;

		break;

	case SYM_STRING:
		lit = ast_create_node(cnt->ast_arena, AST_EXPR_LIT_STRING, tok, SCOPE_GET(cnt));
		lit->data.expr_string.val = tok->value.str;
		break;

	case SYM_TRUE:
		lit = ast_create_node(cnt->ast_arena, AST_EXPR_LIT_BOOL, tok, SCOPE_GET(cnt));
		lit->data.expr_boolean.val = true;
		break;

	case SYM_FALSE:
		lit = ast_create_node(cnt->ast_arena, AST_EXPR_LIT_BOOL, tok, SCOPE_GET(cnt));
		lit->data.expr_boolean.val = false;
		break;

	case SYM_DOUBLE:
		lit = ast_create_node(cnt->ast_arena, AST_EXPR_LIT_DOUBLE, tok, SCOPE_GET(cnt));
		lit->data.expr_double.val      = tok->value.d;
		lit->data.expr_double.overflow = tok->overflow;
		break;

	case SYM_FLOAT:
		lit = ast_create_node(cnt->ast_arena, AST_EXPR_LIT_FLOAT, tok, SCOPE_GET(cnt));
		lit->data.expr_float.val      = (f32)tok->value.d;
		lit->data.expr_float.overflow = tok->overflow;
		break;

	default:
		return NULL;
	}

	tokens_consume(cnt->tokens);
	return lit;
}

Ast *parse_expr_lit_fn(Context *cnt)
{
	if (!tokens_is_seq(cnt->tokens, 2, SYM_FN, SYM_LPAREN)) return NULL;
	Token *tok_fn = tokens_peek(cnt->tokens);
	Ast *  fn     = ast_create_node(cnt->ast_arena, AST_EXPR_LIT_FN, tok_fn, SCOPE_GET(cnt));

	Scope *   parent_scope = SCOPE_GET(cnt);
	ScopeKind scope_kind =
	    (parent_scope->kind == SCOPE_GLOBAL || parent_scope->kind == SCOPE_PRIVATE)
	        ? SCOPE_FN
	        : SCOPE_FN_LOCAL;
	Scope *scope =
	    scope_create(cnt->scope_arenas, scope_kind, SCOPE_GET(cnt), 256, &tok_fn->location);

	SCOPE_PUSH(cnt, scope);

	Ast *type = parse_type_fn(cnt, true);
	BL_ASSERT(type);
	fn->data.expr_fn.type = type;

	/* parse flags */
	Ast *curr_decl = DECL_GET(cnt);
	if (curr_decl && curr_decl->kind == AST_DECL_ENTITY) {
		u32 accepted = HD_EXTERN | HD_NO_INLINE | HD_INLINE | HD_COMPILER | HD_ENTRY |
		               HD_BUILD_ENTRY | HD_INTRINSIC | HD_TEST_FN;
		u32 flags = 0;
		while (true) {
			HashDirective found        = HD_NONE;
			Ast *         hd_extension = parse_hash_directive(cnt, accepted, &found);
			if (!hash_directive_to_flags(found, &flags)) break;

			if ((found == HD_EXTERN || found == HD_INTRINSIC) && hd_extension) {
				/* Use extern flag extension on function declaration. */

				BL_ASSERT(hd_extension->kind == AST_IDENT &&
				          "Expected ident as #extern extension.");
				BL_ASSERT(curr_decl->data.decl_entity.explicit_linkage_name ==
				          NULL);
				curr_decl->data.decl_entity.explicit_linkage_name = hd_extension;
			}

			accepted &= ~found;
		}

		curr_decl->data.decl_entity.flags |= flags;
	}

	/* parse block (block is optional function body can be external) */
	fn->data.expr_fn.block = parse_block(cnt, false);

	SCOPE_POP(cnt);
	return fn;
}

Ast *parse_expr_lit_fn_group(Context *cnt)
{
	if (!tokens_is_seq(cnt->tokens, 2, SYM_FN, SYM_LBLOCK)) return NULL;
	Token *tok_group = tokens_consume(cnt->tokens); // eat fn
	Token *tok_begin = tokens_consume(cnt->tokens); // eat {
	Ast *  group =
	    ast_create_node(cnt->ast_arena, AST_EXPR_LIT_FN_GROUP, tok_group, SCOPE_GET(cnt));

	TSmallArray_AstPtr *variants       = create_sarr(TSmallArray_AstPtr, cnt->assembly);
	group->data.expr_fn_group.variants = variants;
	Ast *tmp;
NEXT:
	if (parse_semicolon(cnt)) goto NEXT;
	if ((tmp = parse_ident(cnt))) {
		tsa_push_AstPtr(variants, tmp);
		goto NEXT;
	}

	Token *tok = tokens_consume_if(cnt->tokens, SYM_RBLOCK);
	if (!tok) {
		tok = tokens_peek_prev(cnt->tokens);
		PARSE_ERROR(
		    ERR_EXPECTED_BODY_END, tok, BUILDER_CUR_AFTER, "Expected end of block '}'.");
		PARSE_NOTE(tok_begin, BUILDER_CUR_WORD, "Block starting here.");
		return ast_create_node(cnt->ast_arena, AST_BAD, tok_begin, SCOPE_GET(cnt));
	}
	return group;
}

/* ( expression ) */
Ast *parse_expr_nested(Context *cnt)
{
	Ast *  expr      = NULL;
	Token *tok_begin = tokens_consume_if(cnt->tokens, SYM_LPAREN);
	if (!tok_begin) return NULL;

	expr = parse_expr(cnt);
	if (expr == NULL) {
		PARSE_ERROR(ERR_EXPECTED_EXPR, tok_begin, BUILDER_CUR_WORD, "Expected expression.");
	}

	/* eat ) */
	Token *tok_end = tokens_consume_if(cnt->tokens, SYM_RPAREN);
	if (!tok_end) {
		Token *tok_err = tokens_peek(cnt->tokens);
		PARSE_ERROR(ERR_MISSING_BRACKET,
		            tok_err,
		            BUILDER_CUR_WORD,
		            "Unterminated sub-expression, missing ')'.");
		PARSE_NOTE(tok_begin, BUILDER_CUR_WORD, "starting here");
		return ast_create_node(cnt->ast_arena, AST_BAD, tok_begin, SCOPE_GET(cnt));
	}

	return expr;
}

/* <expression>.<identifier> */
Ast *parse_expr_member(Context *cnt, Ast *prev)
{
	if (!prev) return NULL;
	Token *tok = tokens_consume_if(cnt->tokens, SYM_DOT);
	if (!tok) return NULL;

	Ast *ident = parse_ident(cnt);
	if (!ident) {
		Token *tok_err = tokens_peek(cnt->tokens);
		PARSE_ERROR(ERR_EXPECTED_NAME, tok_err, BUILDER_CUR_WORD, "Expected member name.");
		return ast_create_node(cnt->ast_arena, AST_BAD, tok, SCOPE_GET(cnt));
	}

	Ast *mem = ast_create_node(cnt->ast_arena, AST_EXPR_MEMBER, tok, SCOPE_GET(cnt));
	mem->data.expr_member.ident = ident;
	mem->data.expr_member.next  = prev;
	mem->data.expr_member.i     = -1;
	return mem;
}

/* <expression>[<index>] */
Ast *parse_expr_elem(Context *cnt, Ast *prev)
{
	if (!prev) return NULL;
	Token *tok_elem = tokens_consume_if(cnt->tokens, SYM_LBRACKET);
	if (!tok_elem) return NULL;

	Ast *elem = ast_create_node(cnt->ast_arena, AST_EXPR_ELEM, tok_elem, SCOPE_GET(cnt));
	elem->data.expr_elem.index = parse_expr(cnt);
	elem->data.expr_elem.next  = prev;

	if (!elem->data.expr_elem.index) {
		PARSE_ERROR(ERR_EXPECTED_EXPR,
		            tok_elem,
		            BUILDER_CUR_WORD,
		            "Expected array index expression.");
	}

	Token *tok = tokens_consume(cnt->tokens);
	if (tok->sym != SYM_RBRACKET) {
		PARSE_ERROR(ERR_MISSING_BRACKET, tok, BUILDER_CUR_WORD, "Missing bracket ']'.");
	}

	return elem;
}

Ast *parse_ident(Context *cnt)
{
	Token *tok_ident = tokens_consume_if(cnt->tokens, SYM_IDENT);
	if (!tok_ident) return NULL;

	Ast *ident = ast_create_node(cnt->ast_arena, AST_IDENT, tok_ident, SCOPE_GET(cnt));
	id_init(&ident->data.ident.id, tok_ident->value.str);

	return ident;
}

Ast *parse_type_ptr(Context *cnt)
{
	Token *tok_begin = tokens_consume_if(cnt->tokens, SYM_ASTERISK);
	if (!tok_begin) return NULL;

	Ast *ptr = ast_create_node(cnt->ast_arena, AST_TYPE_PTR, tok_begin, SCOPE_GET(cnt));
	ptr->data.type_ptr.type = parse_type(cnt);
	BL_ASSERT(ptr->data.type_ptr.type);
	return ptr;
}

Ast *parse_type_vargs(Context *cnt)
{
	Token *tok_begin = tokens_consume_if(cnt->tokens, SYM_VARGS);
	if (!tok_begin) return NULL;

	Ast *ptr = ast_create_node(cnt->ast_arena, AST_TYPE_VARGS, tok_begin, SCOPE_GET(cnt));
	ptr->data.type_ptr.type = parse_type(cnt);
	return ptr;
}

Ast *parse_type_enum(Context *cnt)
{
	Token *tok_enum = tokens_consume_if(cnt->tokens, SYM_ENUM);
	if (!tok_enum) return NULL;

	Ast *enm = ast_create_node(cnt->ast_arena, AST_TYPE_ENUM, tok_enum, SCOPE_GET(cnt));
	enm->data.type_enm.variants = create_sarr(TSmallArray_AstPtr, cnt->assembly);
	enm->data.type_enm.type     = parse_type(cnt);

	/* parse flags */
	Ast *curr_decl = DECL_GET(cnt);
	if (curr_decl && curr_decl->kind == AST_DECL_ENTITY) {
		u32 accepted = HD_COMPILER;
		u32 flags    = 0;
		while (true) {
			HashDirective found = HD_NONE;
			parse_hash_directive(cnt, accepted, &found);
			if (!hash_directive_to_flags(found, &flags)) break;
			accepted &= ~found;
		}

		curr_decl->data.decl_entity.flags |= flags;
	}

	Token *tok = tokens_consume(cnt->tokens);
	if (token_is_not(tok, SYM_LBLOCK)) {
		PARSE_ERROR(
		    ERR_MISSING_BRACKET, tok, BUILDER_CUR_WORD, "Expected enum variant list.");
		return ast_create_node(cnt->ast_arena, AST_BAD, tok, SCOPE_GET(cnt));
	}

	Scope *scope =
	    scope_create(cnt->scope_arenas, SCOPE_TYPE_ENUM, SCOPE_GET(cnt), 512, &tok->location);
	enm->data.type_enm.scope = scope;
	SCOPE_PUSH(cnt, scope);

	/* parse enum varinats */
	bool rq = false;
	Ast *tmp;
	Ast *prev_tmp = NULL;

NEXT:
	tmp = parse_decl_variant(cnt, prev_tmp);
	if (tmp) {
		prev_tmp = tmp;
		tsa_push_AstPtr(enm->data.type_enm.variants, tmp);

		if (tokens_consume_if(cnt->tokens, SYM_SEMICOLON)) {
			rq = true;
			goto NEXT;
		}
	} else if (rq) {
		Token *tok_err = tokens_peek(cnt->tokens);
		if (tokens_peek_2nd(cnt->tokens)->sym == SYM_RBLOCK) {
			PARSE_ERROR(ERR_EXPECTED_NAME,
			            tok_err,
			            BUILDER_CUR_WORD,
			            "Expected variant after semicolon.");
			SCOPE_POP(cnt);
			return ast_create_node(cnt->ast_arena, AST_BAD, tok, SCOPE_GET(cnt));
		}
	}

	tok = tokens_consume(cnt->tokens);
	if (tok->sym != SYM_RBLOCK) {
		PARSE_ERROR(
		    ERR_MISSING_BRACKET,
		    tok,
		    BUILDER_CUR_WORD,
		    "Expected end of variant list '}' or another variant separated by semicolon.");
		SCOPE_POP(cnt);
		tokens_consume_till(cnt->tokens, SYM_SEMICOLON);
		return ast_create_node(cnt->ast_arena, AST_BAD, tok, SCOPE_GET(cnt));
	}

	SCOPE_POP(cnt);
	return enm;
}

Ast *parse_type_ref(Context *cnt)
{
	Token *tok   = tokens_peek(cnt->tokens);
	Ast *  ident = parse_ident(cnt);
	if (!ident) return NULL;

	Ast *type_ref = ast_create_node(cnt->ast_arena, AST_TYPE_REF, tok, SCOPE_GET(cnt));
	type_ref->data.type_ref.ident = ident;
	return type_ref;
}

Ast *parse_type_arr(Context *cnt)
{
	Token *tok_begin = tokens_consume_if(cnt->tokens, SYM_LBRACKET);
	if (!tok_begin) return NULL;

	Ast *arr = ast_create_node(cnt->ast_arena, AST_TYPE_ARR, tok_begin, SCOPE_GET(cnt));
	arr->data.type_arr.len = parse_expr(cnt);
	if (!arr->data.type_arr.len) {
		Token *tok_err = tokens_peek(cnt->tokens);
		PARSE_ERROR(ERR_EXPECTED_EXPR,
		            tok_err,
		            BUILDER_CUR_WORD,
		            "Expected array size expression.");
		tokens_consume_till(cnt->tokens, SYM_SEMICOLON);
		return ast_create_node(cnt->ast_arena, AST_BAD, tok_begin, SCOPE_GET(cnt));
	}

	Token *tok_end = tokens_consume_if(cnt->tokens, SYM_RBRACKET);
	if (!tok_end) {
		Token *tok_err = tokens_peek(cnt->tokens);
		PARSE_ERROR(ERR_MISSING_BRACKET,
		            tok_err,
		            BUILDER_CUR_WORD,
		            "Expected closing ']' after array size expression.");
		tokens_consume_till(cnt->tokens, SYM_SEMICOLON);

		return ast_create_node(cnt->ast_arena, AST_BAD, tok_begin, SCOPE_GET(cnt));
	}

	arr->data.type_arr.elem_type = parse_type(cnt);
	if (!arr->data.type_arr.elem_type) {
		Token *tok_err = tokens_peek(cnt->tokens);
		PARSE_ERROR(
		    ERR_INVALID_TYPE, tok_err, BUILDER_CUR_WORD, "Expected array element type.");
		return ast_create_node(cnt->ast_arena, AST_BAD, tok_begin, SCOPE_GET(cnt));
	}

	return arr;
}

Ast *parse_type_slice(Context *cnt)
{
	if (tokens_peek(cnt->tokens)->sym != SYM_LBRACKET) return NULL;
	if (tokens_peek_2nd(cnt->tokens)->sym != SYM_RBRACKET) return NULL;

	/* eat [] */
	Token *tok_begin = tokens_consume(cnt->tokens);
	tok_begin        = tokens_consume(cnt->tokens);

	Ast *slice = ast_create_node(cnt->ast_arena, AST_TYPE_SLICE, tok_begin, SCOPE_GET(cnt));

	slice->data.type_slice.elem_type = parse_type(cnt);

	if (!slice->data.type_slice.elem_type) {
		PARSE_ERROR(
		    ERR_INVALID_TYPE, tok_begin, BUILDER_CUR_AFTER, "Expected slice element type.");
		return ast_create_node(cnt->ast_arena, AST_BAD, tok_begin, SCOPE_GET(cnt));
	}

	return slice;
}

Ast *parse_type_dynarr(Context *cnt)
{
	if (tokens_peek(cnt->tokens)->sym != SYM_LBRACKET) return NULL;
	if (tokens_peek_2nd(cnt->tokens)->sym != SYM_DYNARR) return NULL;

	/* eat [.. */
	Token *tok_begin = tokens_consume(cnt->tokens);
	tokens_consume(cnt->tokens);

	Token *tok_end = tokens_consume_if(cnt->tokens, SYM_RBRACKET);
	if (!tok_end) {
		Token *tok_err = tokens_peek(cnt->tokens);
		PARSE_ERROR(ERR_MISSING_BRACKET,
		            tok_err,
		            BUILDER_CUR_WORD,
		            "Expected closing ']' after dynamic array signature.");
		tokens_consume_till(cnt->tokens, SYM_SEMICOLON);

		return ast_create_node(cnt->ast_arena, AST_BAD, tok_begin, SCOPE_GET(cnt));
	}

	Ast *slice = ast_create_node(cnt->ast_arena, AST_TYPE_DYNARR, tok_begin, SCOPE_GET(cnt));
	slice->data.type_dynarr.elem_type = parse_type(cnt);

	if (!slice->data.type_dynarr.elem_type) {
		PARSE_ERROR(ERR_INVALID_TYPE,
		            tok_end,
		            BUILDER_CUR_AFTER,
		            "Expected dynami array element type.");

		return ast_create_node(cnt->ast_arena, AST_BAD, tok_begin, SCOPE_GET(cnt));
	}

	return slice;
}

Ast *parse_type(Context *cnt)
{
	Ast *type = NULL;

	type = parse_type_ptr(cnt);
	if (!type) type = parse_type_fn(cnt, false);
	if (!type) type = parse_type_struct(cnt);
	if (!type) type = parse_type_enum(cnt);
	if (!type) type = parse_type_vargs(cnt);

	// Keep order!!!
	if (!type) type = parse_type_slice(cnt);
	if (!type) type = parse_type_dynarr(cnt);
	if (!type) type = parse_type_arr(cnt);
	// Keep order!!!

	if (!type) type = parse_type_ref(cnt);

	return type;
}

Ast *parse_type_fn(Context *cnt, bool rq_named_args)
{
	Token *tok_fn = tokens_consume_if(cnt->tokens, SYM_FN);
	if (!tok_fn) return NULL;

	Token *tok = tokens_consume(cnt->tokens);
	if (tok->sym != SYM_LPAREN) {
		PARSE_ERROR(ERR_MISSING_BRACKET,
		            tok,
		            BUILDER_CUR_WORD,
		            "Expected function parameter list.");
		return ast_create_node(cnt->ast_arena, AST_BAD, tok_fn, SCOPE_GET(cnt));
	}

	Ast *fn = ast_create_node(cnt->ast_arena, AST_TYPE_FN, tok_fn, SCOPE_GET(cnt));

	/* parse arg types */
	bool rq = false;
	Ast *tmp;

NEXT:
	tmp = parse_decl_arg(cnt, rq_named_args);
	if (tmp) {
		if (!fn->data.type_fn.args)
			fn->data.type_fn.args = create_sarr(TSmallArray_AstPtr, cnt->assembly);

		tsa_push_AstPtr(fn->data.type_fn.args, tmp);

		if (tokens_consume_if(cnt->tokens, SYM_COMMA)) {
			rq = true;
			goto NEXT;
		}
	} else if (rq) {
		Token *tok_err = tokens_peek(cnt->tokens);
		if (tokens_peek_2nd(cnt->tokens)->sym == SYM_RBLOCK) {
			PARSE_ERROR(ERR_EXPECTED_NAME,
			            tok_err,
			            BUILDER_CUR_WORD,
			            "Expected type after comma ','.");
			return ast_create_node(cnt->ast_arena, AST_BAD, tok_fn, SCOPE_GET(cnt));
		}
	}

	tok = tokens_consume(cnt->tokens);
	if (tok->sym != SYM_RPAREN) {
		PARSE_ERROR(ERR_MISSING_BRACKET,
		            tok,
		            BUILDER_CUR_WORD,
		            "Expected end of argument type list ')' or another argument separated "
		            "by comma.");
		return ast_create_node(cnt->ast_arena, AST_BAD, tok_fn, SCOPE_GET(cnt));
	}

	fn->data.type_fn.ret_type = parse_type(cnt);
	return fn;
}

Ast *parse_type_struct(Context *cnt)
{
	Token *tok_struct = tokens_consume_if(cnt->tokens, SYM_STRUCT);
	if (!tok_struct) tok_struct = tokens_consume_if(cnt->tokens, SYM_UNION);
	if (!tok_struct) return NULL;

	const bool is_union = tok_struct->sym == SYM_UNION;

	/* parse flags */
	u32  accepted  = is_union ? 0 : HD_COMPILER | HD_BASE;
	u32  flags     = 0;
	Ast *base_type = NULL;
	while (true) {
		Ast *         hd_extension;
		HashDirective found = HD_NONE;
		hd_extension        = parse_hash_directive(cnt, accepted, &found);
		if (found == HD_BASE) {
			BL_ASSERT(hd_extension);
			base_type = hd_extension;
		} else if (!hash_directive_to_flags(found, &flags)) {
			break;
		}
		accepted &= ~found;
	}

	Ast *curr_decl = DECL_GET(cnt);
	if (curr_decl && curr_decl->kind == AST_DECL_ENTITY) {
		curr_decl->data.decl_entity.flags |= flags;
	}

	Token *tok = tokens_consume(cnt->tokens);
	if (tok->sym != SYM_LBLOCK) {
		PARSE_ERROR(
		    ERR_MISSING_BRACKET, tok, BUILDER_CUR_WORD, "Expected struct member list.");
		return ast_create_node(cnt->ast_arena, AST_BAD, tok_struct, SCOPE_GET(cnt));
	}

	Scope *scope =
	    scope_create(cnt->scope_arenas, SCOPE_TYPE_STRUCT, SCOPE_GET(cnt), 256, &tok->location);
	SCOPE_PUSH(cnt, scope);

	Ast *type_struct =
	    ast_create_node(cnt->ast_arena, AST_TYPE_STRUCT, tok_struct, SCOPE_GET(cnt));
	type_struct->data.type_strct.scope     = scope;
	type_struct->data.type_strct.raw       = false;
	type_struct->data.type_strct.members   = create_sarr(TSmallArray_AstPtr, cnt->assembly);
	type_struct->data.type_strct.base_type = base_type;
	type_struct->data.type_strct.is_union  = is_union;

	/* parse members */
	bool       rq = false;
	Ast *      tmp;
	const bool type_only = tokens_peek_2nd(cnt->tokens)->sym == SYM_COMMA ||
	                       tokens_peek_2nd(cnt->tokens)->sym == SYM_RBLOCK;
	type_struct->data.type_strct.raw = type_only;
NEXT:
	tmp = parse_decl_member(cnt, type_only);
	if (tmp) {
		tsa_push_AstPtr(type_struct->data.type_strct.members, tmp);

		if (tokens_consume_if(cnt->tokens, SYM_SEMICOLON)) {
			rq = true;
			goto NEXT;
		}
	} else if (rq) {
		Token *tok_err = tokens_peek(cnt->tokens);
		if (tokens_peek_2nd(cnt->tokens)->sym == SYM_RBLOCK) {
			PARSE_ERROR(ERR_EXPECTED_NAME,
			            tok_err,
			            BUILDER_CUR_WORD,
			            "Expected member after semicolon.");

			SCOPE_POP(cnt);
			return ast_create_node(cnt->ast_arena, AST_BAD, tok_struct, SCOPE_GET(cnt));
		}
	}

	tok = tokens_consume(cnt->tokens);
	if (tok->sym != SYM_RBLOCK) {
		PARSE_ERROR(
		    ERR_MISSING_BRACKET,
		    tok,
		    BUILDER_CUR_WORD,
		    "Expected end of member list '}' or another memeber separated by semicolon.");
		tokens_consume_till(cnt->tokens, SYM_SEMICOLON);
		SCOPE_POP(cnt);
		return ast_create_node(cnt->ast_arena, AST_BAD, tok_struct, SCOPE_GET(cnt));
	}

	SCOPE_POP(cnt);
	return type_struct;
}

Ast *parse_decl(Context *cnt)
{
	/* is value declaration? */
	Token *tok_ident = tokens_peek(cnt->tokens);
	if (token_is_not(tok_ident, SYM_IDENT)) return NULL;

	Token *tok_2nd = tokens_peek_2nd(cnt->tokens);
	if (token_is_not(tok_2nd, SYM_COLON)) return NULL;

	Ast *ident = parse_ident(cnt);
	if (!ident) return NULL;

	/* eat : */
	tokens_consume(cnt->tokens);

	Ast *decl = ast_create_node(cnt->ast_arena, AST_DECL_ENTITY, tok_ident, SCOPE_GET(cnt));
	decl->data.decl.name       = ident;
	decl->data.decl_entity.mut = true;

	DECL_PUSH(cnt, decl);

	decl->data.decl.type = parse_type(cnt);
	Token *tok_assign    = tokens_consume_if(cnt->tokens, SYM_ASSIGN);
	if (!tok_assign) tok_assign = tokens_consume_if(cnt->tokens, SYM_COLON);

	/* Parse hash directives. */
	s32 hd_accepted = HD_NONE;

	if (tok_assign) {
		decl->data.decl_entity.mut = token_is(tok_assign, SYM_ASSIGN);

		/* parse declaration expression */
		decl->data.decl_entity.value = parse_expr(cnt);

		if (IS_NOT_FLAG(decl->data.decl_entity.flags, FLAG_EXTERN)) {
			if (!decl->data.decl_entity.value) {
				PARSE_ERROR(ERR_EXPECTED_INITIALIZATION,
				            tok_assign,
				            BUILDER_CUR_AFTER,
				            "Expected binding of declaration to some value.");
				DECL_POP(cnt);
				return ast_create_node(
				    cnt->ast_arena, AST_BAD, tok_ident, SCOPE_GET(cnt));
			}
		}
	} else {
		hd_accepted |= HD_NO_INIT;
	}

	Ast *init_value = decl->data.decl_entity.value;

	if (!init_value || rq_semicolon_after_decl_entity(init_value)) {
		u32 flags = 0;
		while (true) {
			HashDirective found = HD_NONE;
			parse_hash_directive(cnt, hd_accepted, &found);
			if (!hash_directive_to_flags(found, &flags)) break;
			hd_accepted &= ~found;
		}

		if (IS_FLAG(flags, FLAG_NO_INIT) && scope_is_global(SCOPE_GET(cnt))) {
			PARSE_ERROR(
			    ERR_EXPECTED_INITIALIZATION,
			    tok_ident,
			    BUILDER_CUR_AFTER,
			    "Invalid 'noinit' directive for global variable '%s'. All globals must "
			    "be initialized either by explicit value or implicit default value.",
			    tok_ident->value.str);
		}

		decl->data.decl_entity.flags |= flags;
	}

	DECL_POP(cnt);
	return decl;
}

Ast *parse_expr_call(Context *cnt, Ast *prev)
{
	if (!prev) return NULL;

	Token *tok = tokens_consume_if(cnt->tokens, SYM_LPAREN);
	if (!tok) return NULL;

	Ast *call = ast_create_node(cnt->ast_arena, AST_EXPR_CALL, tok, SCOPE_GET(cnt));
	call->data.expr_call.ref = prev;
	call->data.expr_call.run = false;

	/* parse args */
	bool rq = false;
	Ast *tmp;

arg:
	tmp = parse_expr(cnt);
	if (tmp) {
		if (!call->data.expr_call.args)
			call->data.expr_call.args = create_sarr(TSmallArray_AstPtr, cnt->assembly);
		tsa_push_AstPtr(call->data.expr_call.args, tmp);

		if (tokens_consume_if(cnt->tokens, SYM_COMMA)) {
			rq = true;
			goto arg;
		}
	} else if (rq) {
		Token *tok_err = tokens_peek(cnt->tokens);
		if (tokens_peek_2nd(cnt->tokens)->sym == SYM_RBLOCK) {
			PARSE_ERROR(ERR_EXPECTED_NAME,
			            tok_err,
			            BUILDER_CUR_WORD,
			            "Expected function argument after comma ','.");
			return ast_create_node(cnt->ast_arena, AST_BAD, tok, SCOPE_GET(cnt));
		}
	}

	tok = tokens_consume(cnt->tokens);
	if (tok->sym != SYM_RPAREN) {
		PARSE_ERROR(
		    ERR_MISSING_BRACKET,
		    tok,
		    BUILDER_CUR_WORD,
		    "Expected end of parameter list ')' or another parameter separated by comma.");
		return ast_create_node(cnt->ast_arena, AST_BAD, tok, SCOPE_GET(cnt));
	}

	return call;
}

Ast *parse_expr_null(Context *cnt)
{
	Token *tok_null = tokens_consume_if(cnt->tokens, SYM_NULL);
	if (!tok_null) return NULL;
	return ast_create_node(cnt->ast_arena, AST_EXPR_NULL, tok_null, SCOPE_GET(cnt));
}

Ast *parse_unrecheable(Context *cnt)
{
	Token *tok = tokens_consume_if(cnt->tokens, SYM_UNREACHABLE);
	if (!tok) return NULL;

	return ast_create_node(cnt->ast_arena, AST_UNREACHABLE, tok, SCOPE_GET(cnt));
}

Ast *parse_expr_type(Context *cnt)
{
	Token *tok  = tokens_peek(cnt->tokens);
	Ast *  type = NULL;

	type = parse_type_struct(cnt);

	// keep order
	if (!type) type = parse_type_slice(cnt);
	if (!type) type = parse_type_dynarr(cnt);
	if (!type) type = parse_type_arr(cnt);
	// keep order

	if (!type) type = parse_type_enum(cnt);
	if (!type) type = parse_type_ptr(cnt);

	if (type) {
		Ast *expr = ast_create_node(cnt->ast_arena, AST_EXPR_TYPE, tok, SCOPE_GET(cnt));
		expr->data.expr_type.type = type;
		return expr;
	}

	return NULL;
}

Ast *parse_block(Context *cnt, bool create_scope)
{
	Token *tok_begin = tokens_consume_if(cnt->tokens, SYM_LBLOCK);
	if (!tok_begin) return NULL;

	if (create_scope) {
		Scope *scope = scope_create(
		    cnt->scope_arenas, SCOPE_LEXICAL, SCOPE_GET(cnt), 1024, &tok_begin->location);

		SCOPE_PUSH(cnt, scope);
	}

	Ast *block = ast_create_node(cnt->ast_arena, AST_BLOCK, tok_begin, SCOPE_GET(cnt));

	Token *tok;
	Ast *  tmp;
	block->data.block.nodes = tarray_new(sizeof(Ast *));

NEXT:
	if (tokens_current_is(cnt->tokens, SYM_SEMICOLON)) {
		tok = tokens_consume(cnt->tokens);
		PARSE_WARNING(tok, BUILDER_CUR_WORD, "extra semicolon can be removed ';'");
		goto NEXT;
	}

	parse_hash_directive(cnt, 0, NULL);

	if ((tmp = (Ast *)parse_decl(cnt))) {
		if (tmp->kind != AST_BAD) parse_semicolon_rq(cnt);
		tarray_push(block->data.block.nodes, tmp);
		goto NEXT;
	}

	if ((tmp = parse_stmt_return(cnt))) {
		if ((tmp)->kind != AST_BAD) parse_semicolon_rq(cnt);
		tarray_push(block->data.block.nodes, tmp);
		block->data.block.has_return      = true;
		tmp->data.stmt_return.owner_block = block;
		goto NEXT;
	}

	if ((tmp = parse_stmt_if(cnt))) {
		tarray_push(block->data.block.nodes, tmp);
		goto NEXT;
	}

	if ((tmp = parse_stmt_switch(cnt))) {
		tarray_push(block->data.block.nodes, tmp);
		goto NEXT;
	}

	if ((tmp = parse_stmt_loop(cnt))) {
		tarray_push(block->data.block.nodes, tmp);
		goto NEXT;
	}

	if ((tmp = parse_stmt_break(cnt))) {
		if (tmp->kind != AST_BAD) parse_semicolon_rq(cnt);
		tarray_push(block->data.block.nodes, tmp);
		goto NEXT;
	}

	if ((tmp = parse_stmt_continue(cnt))) {
		if (tmp->kind != AST_BAD) parse_semicolon_rq(cnt);
		tarray_push(block->data.block.nodes, tmp);
		goto NEXT;
	}

	if ((tmp = parse_stmt_defer(cnt))) {
		if (tmp->kind != AST_BAD) parse_semicolon_rq(cnt);
		tarray_push(block->data.block.nodes, tmp);
		goto NEXT;
	}

	if ((tmp = parse_expr(cnt))) {
		if (tmp->kind != AST_BAD) parse_semicolon_rq(cnt);
		tarray_push(block->data.block.nodes, tmp);
		goto NEXT;
	}

	if ((tmp = parse_block(cnt, true))) {
		tarray_push(block->data.block.nodes, tmp);
		goto NEXT;
	}

	if ((tmp = parse_unrecheable(cnt))) {
		tarray_push(block->data.block.nodes, tmp);
		parse_semicolon_rq(cnt);
		goto NEXT;
	}

	tok = tokens_consume_if(cnt->tokens, SYM_RBLOCK);
	if (!tok) {
		tok = tokens_peek_prev(cnt->tokens);
		PARSE_ERROR(
		    ERR_EXPECTED_BODY_END, tok, BUILDER_CUR_AFTER, "Expected end of block '}'.");
		PARSE_NOTE(tok_begin, BUILDER_CUR_WORD, "Block starting here.");
		if (create_scope) SCOPE_POP(cnt);
		return ast_create_node(cnt->ast_arena, AST_BAD, tok_begin, SCOPE_GET(cnt));
	}

	// store location of block end
	block->location_end = &tok->location;

	if (create_scope) SCOPE_POP(cnt);
	return block;
}

void parse_ublock_content(Context *cnt, Ast *ublock)
{
	BL_ASSERT(ublock->kind == AST_UBLOCK);
	ublock->data.ublock.nodes = tarray_new(sizeof(Ast *));

	Ast *tmp;
NEXT:
	if (parse_semicolon(cnt)) goto NEXT;

	if ((tmp = parse_decl(cnt))) {
		if (tmp->kind != AST_BAD) {
			Ast *decl = tmp->data.decl_entity.value;
			if (decl && rq_semicolon_after_decl_entity(decl)) parse_semicolon_rq(cnt);
			/* setup global scope flag for declaration */
			tmp->data.decl_entity.in_gscope = true;
			if (cnt->current_private_scope) tmp->data.decl_entity.flags |= FLAG_PRIVATE;
		}

		tarray_push(ublock->data.ublock.nodes, tmp);
		goto NEXT;
	}

	/* load, link, test, private - enabled in global scope */
	const int enabled_hd = HD_LOAD | HD_LINK | HD_PRIVATE;
	if ((tmp = parse_hash_directive(cnt, enabled_hd, NULL))) {
		if (tmp->kind == AST_META_DATA) {
			ublock->meta_node = tmp;
		} else {
			tarray_push(ublock->data.ublock.nodes, tmp);
		}
		goto NEXT;
	}

	Token *tok = tokens_peek(cnt->tokens);
	if (!token_is(tok, SYM_EOF)) {
		PARSE_ERROR(ERR_UNEXPECTED_SYMBOL,
		            tok,
		            BUILDER_CUR_WORD,
		            "Unexpected symbol in module body '%s'.",
		            sym_strings[tok->sym]);
	}
}

void parser_run(Assembly *assembly, Unit *unit)
{
	BL_ASSERT(assembly->gscope && "Missing global scope for assembly.");

	Context cnt = {.assembly     = assembly,
	               .unit         = unit,
	               .ast_arena    = &assembly->arenas.ast,
	               .scope_arenas = &assembly->arenas.scope,
	               .tokens       = &unit->tokens,
	               .inside_loop  = false};

	tsa_init(&cnt._decl_stack);
	tsa_init(&cnt._scope_stack);

	SCOPE_PUSH(&cnt, assembly->gscope);

	Ast *root              = ast_create_node(cnt.ast_arena, AST_UBLOCK, NULL, SCOPE_GET(&cnt));
	root->data.ublock.unit = unit;
	unit->ast              = root;

#if 0
	if (assembly->options.build_mode == BUILD_MODE_DEBUG) {
		unit->llvm_file_meta =
		    llvm_di_create_file(assembly->llvm.di_builder, unit->filename, unit->dirpath);
	}
#endif

	parse_ublock_content(&cnt, unit->ast);

	tsa_terminate(&cnt._decl_stack);
	tsa_terminate(&cnt._scope_stack);
}<|MERGE_RESOLUTION|>--- conflicted
+++ resolved
@@ -149,10 +149,7 @@
 static Ast *       parse_expr_cast_auto(Context *cnt);
 static Ast *       parse_expr_lit(Context *cnt);
 static Ast *       parse_expr_lit_fn(Context *cnt);
-<<<<<<< HEAD
-=======
 static Ast *       parse_expr_lit_fn_group(Context *cnt);
->>>>>>> 70b23789
 static Ast *       parse_expr_sizeof(Context *cnt);
 static Ast *       parse_expr_type_info(Context *cnt);
 static Ast *       parse_expr_test_cases(Context *cnt);
@@ -170,10 +167,6 @@
 static INLINE bool rq_semicolon_after_decl_entity(Ast *node)
 {
 	BL_ASSERT(node);
-<<<<<<< HEAD
-
-	return node->kind != AST_EXPR_LIT_FN && node->kind != AST_EXPR_TYPE;
-=======
 	switch (node->kind) {
 	case AST_EXPR_LIT_FN:
 	case AST_EXPR_LIT_FN_GROUP:
@@ -182,7 +175,6 @@
 	default:
 		return true;
 	}
->>>>>>> 70b23789
 }
 
 BinopKind sym_to_binop_kind(Sym sm)
@@ -1005,10 +997,6 @@
 	Ast *  name      = NULL;
 	Ast *  type      = NULL;
 	Ast *  value     = NULL;
-<<<<<<< HEAD
-
-=======
->>>>>>> 70b23789
 	if (tokens_current_is(cnt->tokens, SYM_RPAREN)) return NULL;
 	if (tokens_is_seq(cnt->tokens, 2, SYM_IDENT, SYM_COLON)) {
 		// <name> :
@@ -1025,10 +1013,6 @@
 		return ast_create_node(cnt->ast_arena, AST_BAD, tok_err, SCOPE_GET(cnt));
 	}
 	type = parse_type(cnt);
-<<<<<<< HEAD
-
-	/* Parse optional default value expression. */
-=======
 	/* Parse optional default value expression. */
 	if (tokens_current_is(cnt->tokens, SYM_COLON)) {
 		Token *tok_err = tokens_consume(cnt->tokens);
@@ -1040,7 +1024,6 @@
 		            "in future).");
 		return ast_create_node(cnt->ast_arena, AST_BAD, tok_err, SCOPE_GET(cnt));
 	}
->>>>>>> 70b23789
 	if (tokens_consume_if(cnt->tokens, SYM_ASSIGN)) {
 		value = parse_hash_directive(cnt, HD_CALL_LOC, NULL);
 		if (!value) value = parse_expr(cnt);
@@ -1051,12 +1034,6 @@
 			            &tok_err->location,
 			            BUILDER_CUR_AFTER,
 			            "Expected .");
-<<<<<<< HEAD
-		}
-	}
-
-	if (!type && !name) return NULL;
-=======
 			return ast_create_node(cnt->ast_arena, AST_BAD, tok_err, SCOPE_GET(cnt));
 		}
 	} else if (!type) {
@@ -1068,7 +1045,6 @@
 		return ast_create_node(
 		    cnt->ast_arena, AST_BAD, tokens_peek(cnt->tokens), SCOPE_GET(cnt));
 	}
->>>>>>> 70b23789
 	Ast *arg = ast_create_node(cnt->ast_arena, AST_DECL_ARG, tok_begin, SCOPE_GET(cnt));
 	arg->data.decl_arg.value = value;
 	arg->data.decl.type      = type;

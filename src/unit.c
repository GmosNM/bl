--- conflicted
+++ resolved
@@ -122,10 +122,6 @@
 {
 	Unit *unit = bl_malloc(sizeof(Unit));
 	memset(unit, 0, sizeof(Unit));
-<<<<<<< HEAD
-
-=======
->>>>>>> 70b23789
 	search_source_file(
 	    filepath, &unit->filepath, &unit->dirpath, parent_unit ? parent_unit->dirpath : NULL);
 	unit->name = strdup(filepath);

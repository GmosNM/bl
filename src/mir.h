--- conflicted
+++ resolved
@@ -721,11 +721,7 @@
 	MirInstr base;
 
 	struct Location *call_location; /* Optional call location */
-<<<<<<< HEAD
-	MirVar *  meta_var;      /* Optional meta var. */
-=======
 	MirVar *         meta_var;      /* Optional meta var. */
->>>>>>> 70b23789
 };
 
 struct MirInstrTypeKind {

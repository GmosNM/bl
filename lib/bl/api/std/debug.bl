--- conflicted
+++ resolved
@@ -108,11 +108,7 @@
 */
 assert :: fn (cond: bool, loc: *CodeLocation = #call_location) {
     if cond { return; }
-<<<<<<< HEAD
-    eprint(">>> Assertion failed on %:%.\n", loc.file, loc.line);
-=======
     _context.print_log_fn(PrintLogKind.Assert, loc.file, loc.line, "Assertion failed!");
->>>>>>> bebaf972
     if IS_DEBUG { _os_debug_break(); } // @PERFORMANCE: cound be static if later
     unreachable;
 };

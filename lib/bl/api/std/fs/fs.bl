--- conflicted
+++ resolved
@@ -152,42 +152,6 @@
 /// !!! note
 ///     This function recursively remove all nested folders and files in specified sub tree
 ///     so it can be expensive.
-<<<<<<< HEAD
-=======
-dir_remove_all :: fn (dirpath: string_view, remove_root := true, filter: DirScanFilterFn = &_default_file_filter) Error {
-    if str_is_empty(dirpath) { return error(ERR_INVALID_HANDLE, "Dir path is empty!"); }
-    if !filter { return error(ERR_INVALID_HANDLE, "Invalid list filter!"); }
-    tmp :: str_new();
-    defer str_delete(&tmp);
-    list, err :: _fs_impl.dir_scan(dirpath, filter);
-    if err { return err; }
-    defer info_list_delete(list);
-    loop i := 0; i < list.len; i += 1 {
-        node :: &list[i];
-        str_concat(&tmp, dirpath, "/", node.name);
-        switch node.kind {
-            InfoKind.DIRECTORY {
-                err :: dir_remove_all(tmp);
-                if err { return err; }
-            }            
-            InfoKind.FILE {
-                err :: _fs_impl.remove(tmp);
-                if err { return err; }
-            }
-        }
-        str_clear(&tmp);
-    }
-    if remove_root { return _fs_impl.dir_remove(dirpath); }
-    return OK;
-}
-
-/// Type of `dir_scan` filter function.
-DirScanFilterFn :: *fn(info: *Info) bool;
-
-/// Scan `dirpath` directory and return list of information for every file system entry found on 
-/// success. Otherwise return empty list and error. Use [info_list_delete](#info_list_delete) to 
-/// release list when there was no error reported by this function.
->>>>>>> 0ce2560f
 ///
 dir_remove_all :: fn {
     impl_dir_remove_all;
@@ -202,94 +166,11 @@
     leaf_first: bool;
 }
 
-<<<<<<< HEAD
 /// Visit all files and directories in `dirpath` with specified `visitor` callback called for each found
 /// file entry. Optional context `ctx` pointer can be passed into the function.
 dir_visit_files :: fn (dirpath: string_view, opt: VisitOpt, visitor: *fn(info: *Info, ctx: *?T) Error, ctx: *T = null) Error #inline {
     assert(visitor);
     return _fs_impl.dir_visit_files(dirpath, opt.recursive, opt.leaf_first, auto visitor, auto ctx);
-=======
-/// Copy from `src` path to `dest` path with specified `opt` options and return  count of processed 
-/// files or error.
-///
-/// ### Example:
-///
-/// ```
-/// #import "std/fs"
-/// 
-/// main :: fn () s32 {
-///     // Copy options
-///     opt: std.DirCopyOpt;
-///     // Create destination directory if not exist.
-///     opt.recursive = true;
-///     // Override all existing entries.
-///     opt.override = true;
-/// 
-///     // Copy content of 'foo' into 'bar'
-///     c, err :: std.dir_copy("foo", "bar", &opt, &fn (item: *std.Info) bool {
-///         // Filter only txt files
-///         _, ext :: std.path_splitext(item.name);
-///         if std.str_match(ext, ".txt") { return true; } 
-///         return false;
-///     });
-///     if err { print("%\n", err); }
-///     else { print("Copied % files!\n", c); }
-///     return 0;
-/// }
-/// ```
-///
-/// @INCOIMPLETE Is using current dir + better descriptions.
-dir_copy :: fn (src: string_view, dest: string_view, opt: *DirCopyOpt = &DIR_COPY_OPT_DEFAULT, filter: DirScanFilterFn = &_default_file_filter) (s64, Error) {
-    cc: s64;
-    if !opt                   { return 0, error(ERR_INVALID_HANDLE, "Invalid copy options!"); }
-    if str_is_empty(src)  { return 0, error(ERR_INVALID_HANDLE, "Source path is empty!"); }
-    if str_is_empty(dest) { return 0, error(ERR_INVALID_HANDLE, "Destination path is empty!"); }
-    if !_fs_impl.exist(src)   { return 0, error(ERR_NOT_FOUND, "Source path '%' not exist!", src); }
-    if !_fs_impl.exist(dest) {
-        if opt.recursive {
-            err :: _fs_impl.dir_create(dest);
-            if err { return 0, err; }
-        } else {
-            return 0, error(ERR_NOT_FOUND, "Destination path '%' not exist!", dest);
-        }
-    }
-    is_src_valid := _fs_impl.is_directory(src);
-    if !is_src_valid { return 0, error("Source '%' is not directory!", src); }
-    is_dest_valid := _fs_impl.is_directory(dest);
-    if !is_dest_valid { return 0, error("Destination '%' is not directory!", dest); }
-
-    dest_path :: str_new(128);
-    src_path :: str_new(128);
-    defer str_delete(&dest_path);
-    defer str_delete(&src_path);
-    str_clear_concat(&dest_path, dest, "/", src); 
-    if _fs_impl.exist(dest_path) { return 0, error("Destination directory '%' already exist!", dest_path); }
-    list, list_err :: _fs_impl.dir_scan(src, filter);
-    if list_err { return 0, list_err; }
-    defer info_list_delete(list);
-    loop i := 0; i < list.len; i += 1 {
-        copy_err: Error;
-        _cc: s64;
-        str_clear_concat(&src_path, src, "/", list[i].name);
-        str_clear_concat(&dest_path, dest, "/", list[i].name);
-        if opt.skip_existing && _fs_impl.exist(dest_path) { continue; }
-        switch list[i].kind {
-            InfoKind.FILE {
-                copy_err = _fs_impl.copy(src_path, dest_path, opt.override);
-                _cc = 1;
-            }
-
-            InfoKind.DIRECTORY {
-                c, err :: dir_copy(src_path, dest_path, opt);
-                copy_err = err;
-                _cc = c;
-            }
-        }
-        if copy_err { return 0, copy_err; }
-        cc += _cc;
-    }
-    return cc, OK;
->>>>>>> 0ce2560f
 }
 
 /// Check whether `path` points to valid directory and return true with `OK` state, otherwise return

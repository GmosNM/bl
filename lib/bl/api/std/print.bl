//************************************************************************************************
// bl
//
// File:   print.bl 
// Author: Martin Dorazil
// Date:   3/8/19
//
// Copyright 2019 Martin Dorazil
//
// Permission is hereby granted, free of charge, to any person obtaining a copy
// of this software and associated documentation files (the "Software"), to deal
// in the Software without restriction, including without limitation the rights
// to use, copy, modify, merge, publish, distribute, sublicense, and/or sell
// copies of the Software, and to permit persons to whom the Software is
// furnished to do so, subject to the following conditions:
//
// The above copyright notice and this permission notice shall be included in
// all copies or substantial portions of the Software.
//
// THE SOFTWARE IS PROVIDED "AS IS", WITHOUT WARRANTY OF ANY KIND, EXPRESS OR
// IMPLIED, INCLUDING BUT NOT LIMITED TO THE WARRANTIES OF MERCHANTABILITY,
// FITNESS FOR A PARTICULAR PURPOSE AND NONINFRINGEMENT. IN NO EVENT SHALL THE
// AUTHORS OR COPYRIGHT HOLDERS BE LIABLE FOR ANY CLAIM, DAMAGES OR OTHER
// LIABILITY, WHETHER IN AN ACTION OF CONTRACT, TORT OR OTHERWISE, ARISING FROM,
// OUT OF OR IN CONNECTION WITH THE SOFTWARE OR THE USE OR OTHER DEALINGS IN THE
// SOFTWARE.
//************************************************************************************************

#load "std/math.bl"
#load "std/string.bl"

/*!
# PRINT_MAX_LENGTH  
## Declaration
```c
PRINT_MAX_LENGTH :: 4096;
```
## Description
  Size of buffer used by `print` function, this is maximum text legth
which can be printed at once.
*/
PRINT_MAX_LENGTH :: 4096;

/*!
# print
## Declaration
```c
print :: fn (format: string, args: ...) s32
```
## Description
  Write string to the standart output (stdout). Format string can include
format specifiers `%` which are replaced by corresponding argument value
passed in `args`. Value-string conversion is done automatically, we can
pass values of any type as an arguments, even structures or arrays.

  The `print` function accepts C-like escape sequences as `\n`, `\t`, `\r`, etc.

## Arguments
  * `format` Formatting string. 
  * `args` Additional values. 

## Result
  Count of bytes printed out.

## Example
```c
main :: fn () s32 {
    print("Hello world!\n");
    print("My name is '%'.\n", "Travis");
    print("Number: %\n", 10);

    Foo :: struct {
        i: s32;
        j: s32;
    };

    foo := {:Foo: 10, 20};
    print("foo = '%'\n", foo);

    return 0;
}
```
*/
print :: fn (format: string, args: ...) s32 {
    buf: [PRINT_MAX_LENGTH]u8 #noinit;
    w := _print_impl(buf, format, args);
    __os_write(OS_STDOUT, buf.ptr, auto w);
    return w;
};

/*!
# eprint
## Declaration
```c
eprint :: fn (format: string, args: ...) s32
```
## Description
  Write string to the error output (stderr). Format string can include
format specifiers `%` which are replaced by corresponding argument value
passed in `args`. Value-string conversion is done automatically, we can
pass values of any type as an arguments, even structures or arrays.

  The `eprint` function accepts C-like escape sequences as `\n`, `\t`, `\r`, etc.

## Arguments
  * `format` Formatting string. 
  * `args` Additional values. 

## Result
  Count of bytes printed out.
*/
eprint :: fn (format: string, args: ...) s32 {
    buf: [PRINT_MAX_LENGTH]u8 #noinit;
    w := _print_impl(buf, format, args);
    __os_write(OS_STDERR, buf.ptr, auto w);
    return w;
};

/*!
# bprint
## Declaration
```c
bprint :: fn (buf: []u8, format: string, args: ...) s32
```
## Description
  Write string to the input buffer. Format string can include
format specifiers `%` which are replaced by corresponding argument value
passed in `args`. Value-string conversion is done automatically, we can
pass values of any type as an arguments, even structures or arrays.

  The `bprint` function accepts C-like escape sequences as `\n`, `\t`, `\r`, etc.

  When passed buffer has not enough space to handle whole resulting 
string, function will print just part fitting into the buffer.  

## Arguments
  * `buf` Destination buffer.
  * `format` Formatting string. 
  * `args` Additional values. 

## Result
  Count of characters written into buffer, this count does not include terminal
character written at the end of the result string.
*/
bprint :: fn (buf: []u8, format: string, args: ...) s32 {
<<<<<<< HEAD
    tmp := {:[]Any: args.len, args.ptr };
    w := _print_impl(buf, format, tmp);
=======
    w :: _print_impl(buf, format, args);
>>>>>>> 70b23789
    print_char(buf, w, '\0');
    return w;
};

/*!
<<<<<<< HEAD
# sprint
## Declaration
```c
sprint :: fn (args: ...) string
```
## Description
  Create new dynamic string with variable content.
This instance must be freed by `string_delete` call.

## Arguments
  * `args`
    String content.

## Result
  New string.
*/
sprint :: fn (args: ...) string {
    tmp := string_new();
    loop i := 0; i < args.len; i += 1 {
        string_append(&tmp, args[i]);
    }

    return tmp;
};

_print_log_default :: fn (kind: PrintLogKind, format: string, args: []Any, file: string, line: s32) {
    out := OS_STDOUT;
    buf: [PRINT_MAX_LENGTH]u8 #noinit;
    tag: string;
    w: s32;

    if kind == PrintLogKind.Message { tag = "[MESSAGE] %:% > "; }
    if kind == PrintLogKind.Warning { tag = "[WARNING] %:% > "; }

    if kind == PrintLogKind.Error {
        out = OS_STDERR;
        tag = "[ ERROR ] %:% > ";
    }

    if kind == PrintLogKind.Panic {
        out = OS_STDERR;
        tag = "[ PANIC ] %:% > ";
    }

    w = bprint(buf, tag, file, line);
    w = _print_impl(buf, format, args, w);
    w = print_char(buf, w, '\n');
    __os_write(out, buf.ptr, auto w);
};

_print_impl :: fn (buf: []u8, format: string, args: []Any, cur: s32 = 0) s32 {
    argi := 0;
=======
# boprint
## Declaration
```c
boprint :: fn (buf: []u8, offset: s32, format: string, args: ...) s32
```
## Description
  Write string to the input buffer starting write on offset. Format string can include
format specifiers `%` which are replaced by corresponding argument value
passed in `args`. Value-string conversion is done automatically, we can
pass values of any type as an arguments, even structures or arrays.

  The `bprint` function accepts C-like escape sequences as `\n`, `\t`, `\r`, etc.

  When passed buffer has not enough space to handle whole resulting 
string, function will print just part fitting into the buffer.  

## Arguments
  * `buf` Destination buffer.
  * `offset` Buffer offset.
  * `format` Formatting string. 
  * `args` Additional values. 

## Result
  Count of characters written into buffer, this count does not include terminal
character written at the end of the result string.
*/
boprint :: fn (buf: []u8, offset: s32, format: string, args: ...) s32 {
    w :: _print_impl(buf, format, args, offset);
    print_char(buf, w, '\0');
    return w;
};

/*!
# sprint
## Declaration
```c
sprint :: fn (args: ...) string
```
## Description
  Create new dynamic string with variable content.
This instance must be freed by `string_delete` call.
>>>>>>> 70b23789

## Arguments
  * `args`
    String content.

## Result
  New string.
*/
sprint :: fn (args: ...) string {
    tmp := string_new();
    loop i := 0; i < args.len; i += 1 {
        string_append(&tmp, args[i]);
    }

    return tmp;
};

// @DOC
FmtReal :: struct {
    trailing: u8;
    
    v: Any;
}

// @DOC
fmt_real :: fn (v: Any, trailing: u8) FmtReal #inline {
    if v.type_info.kind != TypeKind.Real {
        panic("Invalid format input, got % but expected is Real number!", v.type_info.kind);
    }

    return {:FmtReal: trailing, v};
}

<<<<<<< HEAD
=======
// @DOC
>>>>>>> 70b23789
FmtIntBase :: enum u8 {
    Bin;
    Dec;
    Oct;
    Hex;
}

<<<<<<< HEAD
=======
// @DOC
>>>>>>> 70b23789
FmtInt :: struct {
    base: FmtIntBase;
    v: Any;
}

<<<<<<< HEAD
=======
// @DOC
>>>>>>> 70b23789
fmt_int :: fn (v: Any, base: FmtIntBase) FmtInt #inline {
    if v.type_info.kind != TypeKind.Int {
        panic("Invalid format input, got % but expected is Integer number!", v.type_info.kind);
    }

    return {:FmtInt: base, v};
}

#private
DEFAULT_REAL_TRAILING :: 6;
<<<<<<< HEAD
=======
_print_impl :: fn (buf: []u8, format: string, args: []Any, cur := 0) s32 {
    argi := 0;
    assert(cur < buf.len);
    loop i := 0; i < format.len; i += 1 {
        c := format[i];

        if c == '%' {
            // print argument if there is one
            if argi < args.len {
                cur = print_any(buf, cur, &args[argi]); 
                argi += 1;
            } else {
                cur = print_string(buf, cur, "(null)");
            }
        } else {
            cur = print_char(buf, cur, c);
        }
    }

    return cur;
};
>>>>>>> 70b23789

print_any :: fn (buf: []u8, cur: s32, any: *Any) s32 {
    if any.type_info.kind == TypeKind.Int {
        // Integer
        info := cast(*TypeInfoInt) any.type_info;

        if info.is_signed {
            int := s64_from_u8_ptr(any.data, info.bit_count);
            if int < 0 { // negative number
                cur = print_string(buf, cur, "-");
                int = -int;
            }

            return print_u64(buf, cur, auto int, FmtIntBase.Dec, 1);
        } else {
            int := u64_from_u8_ptr(any.data, info.bit_count);
            return print_u64(buf, cur, int, FmtIntBase.Dec, 1);
        } 

    } else if any.type_info.kind == TypeKind.Real {
        // Real
        info := cast(*TypeInfoReal) any.type_info;

        real := f64_from_u8_ptr(any.data, info.bit_count);
        if real < 0. {
            cur = print_string(buf, cur, "-");
            real = -real;
        }
        return print_f64(buf, cur, real, -1);
    } else if any.type_info.kind == TypeKind.String {
        str := ^ cast(*string) any.data;
        return print_string(buf, cur, str);
    } else if any.type_info.kind == TypeKind.Array {
        info := cast(*TypeInfoArray) any.type_info;
        if info.len == 0 {
            return print_string(buf, cur, "[]");
        }

        elem_size := info.elem_type.size_bytes;
        tmp : Any;
        tmp.type_info = info.elem_type;
        cur = print_string(buf, cur, "[");

        loop i : usize = 0; i < auto info.len; i += 1 {
            tmp.data = cast(*u8) (cast(usize) any.data + i * elem_size);
            cur = print_any(buf, cur, &tmp);

            if i < auto info.len - 1 {
                cur = print_string(buf, cur, ", ");
            }
        }
        return print_string(buf, cur, "]");
    } else if any.type_info.kind == TypeKind.Struct {
        // Print formated values first.
        if any.type_info == typeinfo(FmtReal) {
            // Real formated
            fmt :: cast(*FmtReal) any.data;
            info := cast(*TypeInfoReal) fmt.v.type_info;
            real := f64_from_u8_ptr(fmt.v.data, info.bit_count);
            if real < 0. {
                cur = print_string(buf, cur, "-");
                real = -real;
            }
            return print_f64(buf, cur, real, auto fmt.trailing);
        } else if any.type_info == typeinfo(FmtInt) {
            // Int formated
            fmt :: cast(*FmtInt) any.data;
            info := cast(*TypeInfoInt) fmt.v.type_info;
            int := s64_from_u8_ptr(fmt.v.data, info.bit_count);
            if int < 0 { // negative number
                cur = print_string(buf, cur, "-");
                int = -int;
            }
            return print_u64(buf, cur, auto int, fmt.base, 1);
        }
        
        info := cast(*TypeInfoStruct) any.type_info;
        tmp : Any;
        if (!info.is_slice) && (!info.is_dynamic_array) {
            cur = print_string(buf, cur, info.name);
            cur = print_string(buf, cur, " {");
            loop i := 0; i < info.members.len; i += 1 {
                member := info.members[i];
                cur = print_string(buf, cur, member.name);
                cur = print_string(buf, cur, " = ");
                tmp.data = cast(*u8) (cast(usize) any.data + auto member.offset_bytes);
                tmp.type_info = member.base_type;
                cur = print_any(buf, cur, &tmp);

                if i < info.members.len - 1 {
                    cur = print_string(buf, cur, ", ");
                }
            }
            return print_string(buf, cur, "}");
        }

        // we are printing slice
        len := u64_from_u8_ptr(cast(*u8) (cast(usize) any.data + auto info.members[0].offset_bytes), 64);
        ptr := ptr_from_ptr(cast(*u8) (cast(usize) any.data + auto info.members[1].offset_bytes));

        if len == 0 {
            return print_string(buf, cur, "[]");
        }

        if ptr == null {
            return print_string(buf, cur, "[<null>]");
        }

        cur = print_string(buf, cur, "[");
        elem_type := (cast(*TypeInfoPtr)info.members[1].base_type).pointee_type;
        elem_size := elem_type.size_bytes;
        tmp.type_info = elem_type;

        if elem_size > 0 {
            loop i : usize = 0; i < len; i += 1 {
                tmp.data = cast(*u8) (cast(usize) ptr + i * elem_size);
                cur = print_any(buf, cur, &tmp);

                if i < len - 1 {
                    cur = print_string(buf, cur, ", ");
                }
            }
        }
        return print_string(buf, cur, "]");

    } else if any.type_info.kind == TypeKind.Ptr {
        // Pointer
        ptr := ^ cast(*u64) any.data;
        if ptr == 0 {
            return print_string(buf, cur, "null");
        }
        return print_u64(buf, cur, ptr, FmtIntBase.Hex, 1);

    } else if any.type_info.kind == TypeKind.Bool {
        // Bool
        b := ^ cast(*bool) any.data;
        if b { return print_string(buf, cur, "true"); }
        else { return print_string(buf, cur, "false"); }
    } else if any.type_info.kind == TypeKind.Enum {
        // Enum 
        info := cast(*TypeInfoEnum) any.type_info;
        info_base_type := cast(*TypeInfoInt) info.base_type;

        value := s64_from_u8_ptr(any.data, info_base_type.bit_count); 

        loop i := 0; i < info.variants.len; i += 1 {
            if info.variants[i].value == value {
                cur = print_string(buf, cur, info.name);
                cur = print_string(buf, cur, ".");
                return print_string(buf, cur, info.variants[i].name);
            }
        }

        if value < 0 { // negative number
            cur = print_string(buf, cur, "-");
            value = -value;
        }
        return print_u64(buf, cur, auto value, FmtIntBase.Dec, 1);
    } else if any.type_info.kind == TypeKind.Type {
        // Type
        return print_type(buf, cur, cast(*TypeInfo) any.data);
    } else if any.type_info.kind == TypeKind.Fn {
        // Fn
        return print_type(buf, cur, cast(*TypeInfo) any.data);

    } else { 
        print("unknown %\n", ^any.type_info);
        return print_string(buf, cur, "<unknown>");
    }


    // TODO: support more types

    return cur;
};

print_type :: fn (buf: []u8, cur: s32, info: *TypeInfo) s32 {
    if info.kind == TypeKind.Int {
        c := cast(*TypeInfoInt) info;
        if c.is_signed {
            cur = print_string(buf, cur, "s");
        } else {
            cur = print_string(buf, cur, "u");
        }
        return print_u64(buf, cur, auto c.bit_count, FmtIntBase.Dec, 1);
    } else if info.kind == TypeKind.Real {
        c := cast(*TypeInfoReal) info;
        cur = print_string(buf, cur, "f");
        return print_u64(buf, cur, auto c.bit_count, FmtIntBase.Dec, 1);
    } else if info.kind == TypeKind.Bool{
        return print_string(buf, cur, "bool");
    } else if info.kind == TypeKind.Ptr {
        c := cast(*TypeInfoPtr) info;
        cur = print_string(buf, cur, "*");
        return print_type(buf, cur, c.pointee_type);
    } else if info.kind == TypeKind.Array {
        c := cast(*TypeInfoArray) info;
        cur = print_string(buf, cur, "[");
        cur = print_u64(buf, cur, auto c.len, FmtIntBase.Dec, 1);
        cur = print_string(buf, cur, "]");

        return print_type(buf, cur, c.elem_type);
    } else if info.kind == TypeKind.Struct {
        c := cast(*TypeInfoStruct) info;
        cur = print_string(buf, cur, "struct {");

        loop i := 0; i < c.members.len; i += 1 {
            member := c.members[i];
            cur = print_string(buf, cur, member.name);
            cur = print_string(buf, cur, ": ");
            cur = print_type(buf, cur, member.base_type);

            if i < c.members.len - 1 { cur = print_string(buf, cur, ", "); }
        }
        return print_string(buf, cur, "}");
    } else if info.kind == TypeKind.Fn {
        c := cast(*TypeInfoFn) info;
        cur = print_string(buf, cur, "fn (");

        loop i := 0; i < c.args.len; i += 1 {
            arg := c.args[i];
            cur = print_string(buf, cur, arg.name);
            cur = print_string(buf, cur, ": ");
            cur = print_type(buf, cur, arg.base_type);

            if i < c.args.len - 1 { cur = print_string(buf, cur, ", "); }
        }

        cur = print_string(buf, cur, ") ");
        return print_type(buf, cur, c.ret_type);
    } else if info.kind == TypeKind.Enum {
        c := cast(*TypeInfoEnum) info;
        //cur = print_string(buf, cur, c.name);
        cur = print_string(buf, cur, "enum ");
        cur = print_type(buf, cur, c.base_type);
        cur = print_string(buf, cur, " {");

        loop i := 0; i < c.variants.len; i += 1 {
            variant := c.variants[i];
            cur = print_string(buf, cur, variant.name);
            cur = print_string(buf, cur, " :: ");
            cur = print_u64(buf, cur, auto variant.value, FmtIntBase.Dec, 1);

            if i < c.variants.len - 1 { cur = print_string(buf, cur, ", "); }
        }
        return print_string(buf, cur, "}");
    } else if info.kind == TypeKind.String {
        return print_string(buf, cur, "string");
    } else if info.kind == TypeKind.Void {
        return print_string(buf, cur, "void");
    } else if info.kind == TypeKind.Null {
        return print_string(buf, cur, "null");
    } 
    return 0;
};

print_string :: fn (buf: []u8, cur: s32, str: string) s32 {
    if str.ptr == null { return cur; }
    i := 0;
    loop ; i < str.len; i += 1 {
        bi := cur + i;
        if bi >= buf.len { break; }

        buf[bi] = str[i];
    }
    return cur + i;
};

print_char :: fn (buf: []u8, cur: s32, c: u8) s32 #inline {
<<<<<<< HEAD
    if cur >= buf.len {
        return cur;
    }
=======
    if cur >= buf.len { return cur; }
>>>>>>> 70b23789
    buf[cur] = c;
    return cur + 1;
};

print_u64 :: fn (buf: []u8, cur: s32, v: u64, base: FmtIntBase, digits: s32) s32 {
    tbl :: "0123456789abcdef";
    b: u64 #noinit;

    switch base {
        FmtIntBase.Dec { b = 10; }
        FmtIntBase.Bin { b = 2;  cur = print_string(buf, cur, "0b"); }
        FmtIntBase.Oct { b = 8;  cur = print_char(buf, cur, '0');    }
        FmtIntBase.Hex { b = 16; cur = print_string(buf, cur, "0x"); }
    }

    prev_cur :: cur;
    loop v > 0 {
        d :: v % b;
        cur = print_char(buf, cur, tbl[auto d]);
        v = v / b;
<<<<<<< HEAD
    }

    loop (cur - prev_cur) < digits {
        cur = print_char(buf, cur, '0');
    }
=======
    }

    loop (cur - prev_cur) < digits {
        cur = print_char(buf, cur, '0');
    }
>>>>>>> 70b23789
    
    reverse(buf, prev_cur, cur - 1);
    return cur;
}

print_f64 :: fn (buf: []u8, cur: s32, v: f64, trailing: s32) s32 {
    if trailing < 0 { trailing = DEFAULT_REAL_TRAILING; }
    ipart :: cast(u64) v;
    fpart := v - cast(f64) ipart;
    cur = print_u64(buf, cur, ipart, FmtIntBase.Dec, 1);

    if trailing != 0 { 
        cur = print_char(buf, cur, '.');
        fpart = fpart * pow(10., auto trailing); 
        cur = print_u64(buf, cur, cast(u64) ceil(fpart), FmtIntBase.Dec, trailing); 
    } 

    return cur;
};

s64_from_u8_ptr :: fn (ptr: *u8, bit_count: s32) s64 {
    if bit_count == 64 { return ^ cast(*s64) ptr; }
    if bit_count == 32 { return ^ cast(*s32) ptr; }
    if bit_count == 16 { return ^ cast(*s16) ptr; }
    if bit_count ==  8 { return ^ cast(*s8)  ptr; }

    return 0;
};

u64_from_u8_ptr :: fn (ptr: *u8, bit_count: s32) u64 {
    if bit_count == 64 { return ^ cast(*u64) ptr; }
    if bit_count == 32 { return ^ cast(*u32) ptr; }
    if bit_count == 16 { return ^ cast(*u16) ptr; }
    if bit_count ==  8 { return ^ cast(*u8)  ptr; }

    return 0;
};

f64_from_u8_ptr :: fn (ptr: *u8, bit_count: s32) f64 {
    if bit_count == 64 { return ^ cast(*f64) ptr; }
    if bit_count == 32 { return cast(f64) (^ cast(*f32) ptr); }

    return 0.;
};

ptr_from_ptr :: fn (ptr: *u8) *u8 {
    return cast(*u8) ^ cast(*usize) ptr;
};

reverse :: fn (buf: []u8, start: s64, end: s64) #inline {
    loop start < end {
        temp :: buf[start]; 
        buf[start] = buf[end]; 
        buf[end] = temp; 
        start += 1; 
        end   -= 1; 
    }
}<|MERGE_RESOLUTION|>--- conflicted
+++ resolved
@@ -143,71 +143,12 @@
 character written at the end of the result string.
 */
 bprint :: fn (buf: []u8, format: string, args: ...) s32 {
-<<<<<<< HEAD
-    tmp := {:[]Any: args.len, args.ptr };
-    w := _print_impl(buf, format, tmp);
-=======
     w :: _print_impl(buf, format, args);
->>>>>>> 70b23789
     print_char(buf, w, '\0');
     return w;
 };
 
 /*!
-<<<<<<< HEAD
-# sprint
-## Declaration
-```c
-sprint :: fn (args: ...) string
-```
-## Description
-  Create new dynamic string with variable content.
-This instance must be freed by `string_delete` call.
-
-## Arguments
-  * `args`
-    String content.
-
-## Result
-  New string.
-*/
-sprint :: fn (args: ...) string {
-    tmp := string_new();
-    loop i := 0; i < args.len; i += 1 {
-        string_append(&tmp, args[i]);
-    }
-
-    return tmp;
-};
-
-_print_log_default :: fn (kind: PrintLogKind, format: string, args: []Any, file: string, line: s32) {
-    out := OS_STDOUT;
-    buf: [PRINT_MAX_LENGTH]u8 #noinit;
-    tag: string;
-    w: s32;
-
-    if kind == PrintLogKind.Message { tag = "[MESSAGE] %:% > "; }
-    if kind == PrintLogKind.Warning { tag = "[WARNING] %:% > "; }
-
-    if kind == PrintLogKind.Error {
-        out = OS_STDERR;
-        tag = "[ ERROR ] %:% > ";
-    }
-
-    if kind == PrintLogKind.Panic {
-        out = OS_STDERR;
-        tag = "[ PANIC ] %:% > ";
-    }
-
-    w = bprint(buf, tag, file, line);
-    w = _print_impl(buf, format, args, w);
-    w = print_char(buf, w, '\n');
-    __os_write(out, buf.ptr, auto w);
-};
-
-_print_impl :: fn (buf: []u8, format: string, args: []Any, cur: s32 = 0) s32 {
-    argi := 0;
-=======
 # boprint
 ## Declaration
 ```c
@@ -249,7 +190,6 @@
 ## Description
   Create new dynamic string with variable content.
 This instance must be freed by `string_delete` call.
->>>>>>> 70b23789
 
 ## Arguments
   * `args`
@@ -283,10 +223,7 @@
     return {:FmtReal: trailing, v};
 }
 
-<<<<<<< HEAD
-=======
 // @DOC
->>>>>>> 70b23789
 FmtIntBase :: enum u8 {
     Bin;
     Dec;
@@ -294,19 +231,13 @@
     Hex;
 }
 
-<<<<<<< HEAD
-=======
 // @DOC
->>>>>>> 70b23789
 FmtInt :: struct {
     base: FmtIntBase;
     v: Any;
 }
 
-<<<<<<< HEAD
-=======
 // @DOC
->>>>>>> 70b23789
 fmt_int :: fn (v: Any, base: FmtIntBase) FmtInt #inline {
     if v.type_info.kind != TypeKind.Int {
         panic("Invalid format input, got % but expected is Integer number!", v.type_info.kind);
@@ -317,8 +248,6 @@
 
 #private
 DEFAULT_REAL_TRAILING :: 6;
-<<<<<<< HEAD
-=======
 _print_impl :: fn (buf: []u8, format: string, args: []Any, cur := 0) s32 {
     argi := 0;
     assert(cur < buf.len);
@@ -340,7 +269,6 @@
 
     return cur;
 };
->>>>>>> 70b23789
 
 print_any :: fn (buf: []u8, cur: s32, any: *Any) s32 {
     if any.type_info.kind == TypeKind.Int {
@@ -610,13 +538,7 @@
 };
 
 print_char :: fn (buf: []u8, cur: s32, c: u8) s32 #inline {
-<<<<<<< HEAD
-    if cur >= buf.len {
-        return cur;
-    }
-=======
     if cur >= buf.len { return cur; }
->>>>>>> 70b23789
     buf[cur] = c;
     return cur + 1;
 };
@@ -637,19 +559,11 @@
         d :: v % b;
         cur = print_char(buf, cur, tbl[auto d]);
         v = v / b;
-<<<<<<< HEAD
     }
 
     loop (cur - prev_cur) < digits {
         cur = print_char(buf, cur, '0');
     }
-=======
-    }
-
-    loop (cur - prev_cur) < digits {
-        cur = print_char(buf, cur, '0');
-    }
->>>>>>> 70b23789
     
     reverse(buf, prev_cur, cur - 1);
     return cur;
